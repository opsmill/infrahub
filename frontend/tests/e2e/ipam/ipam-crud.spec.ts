--- conflicted
+++ resolved
@@ -61,27 +61,17 @@
           .getByTestId("side-panel-container")
           .getByTestId("select-open-option-button")
           .click();
-<<<<<<< HEAD
-        await expect(page.getByRole("treeitem", { name: ":db8::600/120" }).nth(1)).toBeVisible();
-=======
         await page.getByRole("option", { name: "IpamIPPrefix" }).click();
         await page.getByLabel("Prefix *").fill("11.0.0.0/16");
         await page.getByRole("button", { name: "Create" }).click();
         await expect(page.getByText("IPPrefix created")).toBeVisible();
->>>>>>> 893c6277
       });
 
       await test.step("validate new top level tree", async () => {
         await expect(await page.getByTestId("ipam-tree-item").count()).toEqual(5);
         await page
-<<<<<<< HEAD
-          .getByRole("row", { name: "2001:db8::600/120" })
-          .nth(1)
-          .getByTestId("update-row-button")
-=======
           .getByRole("treeitem", { name: "11.0.0.0/8" })
           .getByTestId("tree-item-toggle")
->>>>>>> 893c6277
           .click();
         await expect(page.getByRole("treeitem", { name: "11.0.0.0/16" })).toBeVisible();
         await expect(await page.getByTestId("ipam-tree-item").count()).toEqual(6);
