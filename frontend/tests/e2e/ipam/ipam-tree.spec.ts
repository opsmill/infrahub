--- conflicted
+++ resolved
@@ -5,11 +5,6 @@
     await page.goto("/ipam");
     await expect(page.getByRole("heading", { name: "Navigation" })).toBeVisible();
     await expect(page.getByTestId("ipam-tree")).toBeVisible();
-<<<<<<< HEAD
-    await expect(page.getByTestId("ipam-tree-item").first()).toBeVisible();
-    await expect(await page.getByTestId("ipam-tree-item").count()).toEqual(4);
-=======
->>>>>>> 893c6277
 
     await test.step("all top level prefix are collapsed", async () => {
       await expect(page.getByRole("treeitem", { name: "10.0.0.0/8" })).toBeVisible();
