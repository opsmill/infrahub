--- conflicted
+++ resolved
@@ -3,19 +3,12 @@
   "version": "0.1.0",
   "private": true,
   "scripts": {
-<<<<<<< HEAD
     "start": "vite",
     "build": "tsc && vite build",
     "serve": "vite preview",
     "test": "vitest run",
     "test:watch": "vitest watch",
     "test:coverage": "vitest run --coverage",
-=======
-    "start": "react-scripts start",
-    "build": "react-scripts build",
-    "test": "react-scripts test --coverage",
-    "test:watch": "react-scripts test --watch",
->>>>>>> 4a09b4ee
     "cypress": "cypress open",
     "cypress:run": "cypress run --component",
     "cypress:ci": "cypress:run",
