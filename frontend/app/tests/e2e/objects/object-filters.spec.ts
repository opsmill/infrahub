--- conflicted
+++ resolved
@@ -51,13 +51,8 @@
     });
 
     await test.step("verify new state", async () => {
-<<<<<<< HEAD
-      await expect(page.getByRole("main")).toContainText("Filters: 2");
-      await expect(page.getByRole("main")).toContainText("Showing 1 to 10 of 10 results");
-=======
       await expect(page.getByTestId("object-items")).toContainText("Filters: 2");
-      await expect(page.getByTestId("object-items")).toContainText("Showing 1 to 6 of 6 results");
->>>>>>> d2138ed5
+      await expect(page.getByTestId("object-items")).toContainText("Showing 1 to 10 of 10 results");
     });
 
     await test.step("remove filters and verify initial state", async () => {
