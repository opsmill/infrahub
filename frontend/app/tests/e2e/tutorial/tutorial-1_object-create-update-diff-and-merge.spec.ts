--- conflicted
+++ resolved
@@ -103,14 +103,8 @@
 
     await test.step("trigger the diff update", async () => {
       await page.getByText("Data").click();
-<<<<<<< HEAD
-      await expect(page.getByRole("button", { name: "Refresh diff" })).toBeVisible();
-      await expect(page.getByText("No diff to display. Try to")).toBeVisible();
-      await page.getByRole("button", { name: "Refresh diff" }).first().click();
-=======
       await expect(page.getByText("We are computing the diff")).toBeVisible();
       await page.getByRole("button", { name: "Refresh" }).click();
->>>>>>> 102e5a7a
       await expect(page.getByText("Diff updated!")).toBeVisible();
     });
 
