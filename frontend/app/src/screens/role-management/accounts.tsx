--- conflicted
+++ resolved
@@ -1,10 +1,8 @@
 import { Button } from "@/components/buttons/button-primitive";
 import { ColorDisplay } from "@/components/display/color-display";
+import { Pill } from "@/components/display/pill";
 import SlideOver, { SlideOverTitle } from "@/components/display/slide-over";
 import ObjectForm from "@/components/form/object-form";
-<<<<<<< HEAD
-import { Pill } from "@/components/display/pill";
-=======
 import ModalDeleteObject from "@/components/modals/modal-delete-object";
 import { Table } from "@/components/table/table";
 import { Pagination } from "@/components/ui/pagination";
@@ -18,7 +16,6 @@
 import { useState } from "react";
 import ErrorScreen from "../errors/error-screen";
 import LoadingScreen from "../loading-screen/loading-screen";
->>>>>>> c80744a0
 
 function Accounts() {
   const { loading, data, error, refetch } = useQuery(GET_ROLE_MANAGEMENT_ACCOUNTS);
@@ -94,15 +91,7 @@
           <div>{/* Search input + filter button */}</div>
 
           <div>
-<<<<<<< HEAD
             <Button variant={"primary"} onClick={() => setShowDrawer(true)} disabled={!schema}>
-=======
-            <Button
-              variant={"primary"}
-              onClick={() => setShowCreateDrawer(true)}
-              disabled={!schema}
-            >
->>>>>>> c80744a0
               Create {schema?.label}
             </Button>
           </div>
@@ -142,14 +131,9 @@
               subtitle={schema.description}
             />
           }
-<<<<<<< HEAD
           open={showDrawer && !!rowToUpdate}
-          setOpen={(value) => setShowDrawer(value)}>
-=======
-          open={showCreateDrawer}
-          setOpen={(value) => setShowCreateDrawer(value)}
+          setOpen={(value) => setShowDrawer(value)}
         >
->>>>>>> c80744a0
           <ObjectForm
             kind={ACCOUNT_OBJECT}
             currentObject={rowToUpdate}
