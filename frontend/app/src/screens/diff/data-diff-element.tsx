--- conflicted
+++ resolved
@@ -22,12 +22,7 @@
   const { element } = props;
   console.log("element: ", element);
 
-<<<<<<< HEAD
-  const { branchName } = useParams();
-=======
   const { "*": branchName } = useParams();
-  const [branchOnly] = useQueryParam(QSP.BRANCH_FILTER_BRANCH_ONLY, StringParam);
->>>>>>> aa0bcdb8
 
   const { name, change, path } = element;
 
