import Accordion from "@/components/display/accordion";
import { Card } from "@/components/ui/card";
import { Badge } from "@/components/ui/badge";
import { DiffNodeRelationship } from "./node-relationship";
import { DiffNodeAttribute } from "./node-attribute";
import { DiffThread } from "./thread";
import { useLocation, useParams } from "react-router-dom";
import { DiffBadge, formatValue } from "@/screens/diff/node-diff/utils";
import { useAtomValue } from "jotai";
import { schemaKindNameState } from "@/state/atoms/schemaKindName.atom";
import type { DiffNode as DiffNodeType } from "@/screens/diff/node-diff/types";
import { classNames } from "@/utils/common";
import { useEffect, useRef } from "react";
import { Icon } from "@iconify-icon/react";

type DiffNodeProps = {
  node: DiffNodeType;
  sourceBranch: string;
  destinationBranch: string;
};

export const DiffNode = ({ sourceBranch, destinationBranch, node }: DiffNodeProps) => {
  const { "*": branchName } = useParams();
  const schemaKindName = useAtomValue(schemaKindNameState);
  const { hash } = useLocation();
  const diffNodeRef = useRef<HTMLDivElement>(null);

  const isSelectedOnNavigation = hash === `#${node.uuid}`;

  useEffect(() => {
    if (isSelectedOnNavigation && diffNodeRef?.current) {
      diffNodeRef.current.scrollIntoView({ behavior: "smooth", block: "nearest" });
    }
  }, [hash]);

  return (
    <Card
      ref={diffNodeRef}
      id={node.uuid}
      className={classNames(isSelectedOnNavigation && "ring-2 ring-custom-blue-500")}>
      {(!!node.attributes?.length || !!node.relationships?.length) && (
        <Accordion
          defaultOpen={isSelectedOnNavigation}
          title={
            <div className="group flex items-center gap-2 py-2 pr-2 text-xs">
              <DiffBadge status={node.status} hasConflicts={node.contains_conflict} />
              <Badge variant="white">{schemaKindName[node.kind] ?? node.kind}</Badge>
              <span className="text-gray-800 font-medium px-2 py-1">{node.label}</span>

              {!branchName && node.path_identifier && <DiffThread path={node.path_identifier} />}
            </div>
          }
          className="bg-gray-100 border rounded-md">
          <div className="divide-y border-t">
            <div className="bg-custom-white grid grid-cols-3 pl-8">
              <Badge variant="green" className="bg-transparent col-start-2 col-end-3">
                <Icon icon="mdi:layers-triple" className="mr-1" /> {sourceBranch}
              </Badge>

              <Badge variant="blue" className="bg-transparent">
                <Icon icon="mdi:layers-triple" className="mr-1" /> {destinationBranch}
              </Badge>
            </div>
<<<<<<< HEAD
          }
          className="bg-gray-100 border rounded-md">
          <div className="divide-y border-t">
            {node.attributes.map((attribute: any, index: number) => {
              const valueProperty = attribute.properties.find(
                ({ property_type }) => property_type === "HAS_VALUE"
              );

              return (
                <DiffNodeAttribute
                  key={index}
                  attribute={attribute}
                  status={node.status}
                  previousValue={
                    valueProperty?.previous_value && formatValue(valueProperty?.previous_value)
                  }
                  newValue={status !== "REMOVED" && formatValue(valueProperty?.new_value)}
                />
              );
            })}

            {node.relationships.map((relationship: any, index: number) => {
              if (relationship.cardinality === "ONE") {
                const element = relationship.elements[0];

                const attribute = {
                  ...relationship,
                  path_identifier: relationship.path_identifier,
                  properties: element.properties,
                };

                return (
                  <DiffNodeAttribute
                    key={index}
                    attribute={attribute}
                    status={node.status}
                    previousValue={"-"}
                    newValue={element.peer_label}
                  />
                );
              }

              return (
                <DiffNodeRelationship
                  key={index}
                  relationship={relationship}
                  status={node.status}
                />
              );
            })}
=======

            {node.attributes.map((attribute: any, index: number) => (
              <DiffNodeAttribute key={index} attribute={attribute} status={node.status} />
            ))}

            {node.relationships.map((relationship: any, index: number) => (
              <DiffNodeRelationship key={index} relationship={relationship} status={node.status} />
            ))}
>>>>>>> d3ac69f6
          </div>
        </Accordion>
      )}
    </Card>
  );
};<|MERGE_RESOLUTION|>--- conflicted
+++ resolved
@@ -61,10 +61,7 @@
                 <Icon icon="mdi:layers-triple" className="mr-1" /> {destinationBranch}
               </Badge>
             </div>
-<<<<<<< HEAD
-          }
-          className="bg-gray-100 border rounded-md">
-          <div className="divide-y border-t">
+
             {node.attributes.map((attribute: any, index: number) => {
               const valueProperty = attribute.properties.find(
                 ({ property_type }) => property_type === "HAS_VALUE"
@@ -112,16 +109,6 @@
                 />
               );
             })}
-=======
-
-            {node.attributes.map((attribute: any, index: number) => (
-              <DiffNodeAttribute key={index} attribute={attribute} status={node.status} />
-            ))}
-
-            {node.relationships.map((relationship: any, index: number) => (
-              <DiffNodeRelationship key={index} relationship={relationship} status={node.status} />
-            ))}
->>>>>>> d3ac69f6
           </div>
         </Accordion>
       )}
