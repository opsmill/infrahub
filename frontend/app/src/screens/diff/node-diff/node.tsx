import Accordion from "@/components/display/accordion";
import { Card } from "@/components/ui/card";
import { Badge } from "@/components/ui/badge";
import { DiffNodeRelationship } from "./node-relationship";
import { DiffNodeAttribute } from "./node-attribute";
import { DiffThread } from "./thread";
import { useLocation, useParams } from "react-router-dom";
import { DiffBadge } from "@/screens/diff/node-diff/utils";
import { useAtomValue } from "jotai";
import { schemaKindNameState } from "@/state/atoms/schemaKindName.atom";
import type { DiffNode as DiffNodeType, PropertyType } from "@/screens/diff/node-diff/types";
import { classNames } from "@/utils/common";
import { useEffect, useRef } from "react";
import { Icon } from "@iconify-icon/react";
import { getNewValue, getPreviousValue } from "./node-property";

type DiffNodeProps = {
  node: DiffNodeType;
  sourceBranch: string;
  destinationBranch: string;
};

export const DiffNode = ({ sourceBranch, destinationBranch, node }: DiffNodeProps) => {
  const { "*": branchName } = useParams();
  const schemaKindName = useAtomValue(schemaKindNameState);
  const { hash } = useLocation();
  const diffNodeRef = useRef<HTMLDivElement>(null);

  const isSelectedOnNavigation = hash === `#${node.uuid}`;

  useEffect(() => {
    if (isSelectedOnNavigation && diffNodeRef?.current) {
      diffNodeRef.current.scrollIntoView({ behavior: "smooth", block: "nearest" });
    }
  }, [hash]);

  return (
    <Card
      ref={diffNodeRef}
      id={node.uuid}
      className={classNames(isSelectedOnNavigation && "ring-2 ring-custom-blue-500")}>
      {(!!node.attributes?.length || !!node.relationships?.length) && (
        <Accordion
          defaultOpen={isSelectedOnNavigation}
          title={
            <div className="group flex items-center gap-2 py-2 pr-2 text-xs">
              <DiffBadge status={node.status} hasConflicts={node.contains_conflict} />
              <Badge variant="white">{schemaKindName[node.kind] ?? node.kind}</Badge>
              <span className="text-gray-800 font-medium px-2 py-1">{node.label}</span>

              {!branchName && node.path_identifier && <DiffThread path={node.path_identifier} />}
            </div>
          }
          className="bg-gray-100 border rounded-md">
          <div className="bg-custom-white divide-y border-t">
            <div className="grid grid-cols-3 pl-8">
              <Badge variant="green" className="bg-transparent col-start-2 col-end-3">
                <Icon icon="mdi:layers-triple" className="mr-1" /> {sourceBranch}
              </Badge>

              <Badge variant="blue" className="bg-transparent">
                <Icon icon="mdi:layers-triple" className="mr-1" /> {destinationBranch}
              </Badge>
            </div>
<<<<<<< HEAD
          }
          className="bg-gray-100 border rounded-md">
          <div className="divide-y border-t">
            {node.attributes.map((attribute: any, index: number) => (
              <DiffNodeAttribute key={index} attribute={attribute} status={node.status} />
            ))}
            {node.relationships.map((relationship: any, index: number) => (
              <DiffNodeRelationship key={index} relationship={relationship} status={node.status} />
            ))}
=======

            {node.attributes.map((attribute: any, index: number) => {
              const valueProperty = attribute.properties.find(
                ({ property_type }) => property_type === "HAS_VALUE"
              );

              return (
                <DiffNodeAttribute
                  key={index}
                  attribute={attribute}
                  status={node.status}
                  previousValue={getPreviousValue({
                    ...valueProperty,
                    conflict: attribute.conflict,
                  })}
                  newValue={getNewValue({
                    ...valueProperty,
                    conflict: attribute.conflict,
                  })}
                />
              );
            })}

            {node.relationships.map((relationship: any, index: number) => {
              if (relationship.cardinality === "ONE") {
                const element = relationship.elements[0];

                const attribute = {
                  name: relationship.name,
                  contains_conflict: relationship.contains_conflict,
                  properties: element.properties,
                  conflict: element.conflict,
                  path_identifier: element.path_identifier,
                  uuid: element.uuid,
                };

                const valueProperty = {
                  conflict: element.conflict,
                  new_value: element.peer_label,
                  path_identifier: element.path_identifier,
                  previous_value: element.conflict?.base_branch_label,
                  property_type: "HAS_VALUE" as PropertyType,
                  last_changed_at: element.last_changed_at,
                  status: element.status,
                };

                return (
                  <DiffNodeAttribute
                    key={index}
                    attribute={attribute}
                    status={node.status}
                    previousValue={getPreviousValue({
                      ...valueProperty,
                      conflict: attribute.conflict,
                    })}
                    newValue={getNewValue({
                      ...valueProperty,
                      conflict: attribute.conflict,
                    })}
                  />
                );
              }

              return (
                <DiffNodeRelationship
                  key={index}
                  relationship={relationship}
                  status={node.status}
                />
              );
            })}
>>>>>>> 6be6d7a4
          </div>
        </Accordion>
      )}
    </Card>
  );
};<|MERGE_RESOLUTION|>--- conflicted
+++ resolved
@@ -62,17 +62,6 @@
                 <Icon icon="mdi:layers-triple" className="mr-1" /> {destinationBranch}
               </Badge>
             </div>
-<<<<<<< HEAD
-          }
-          className="bg-gray-100 border rounded-md">
-          <div className="divide-y border-t">
-            {node.attributes.map((attribute: any, index: number) => (
-              <DiffNodeAttribute key={index} attribute={attribute} status={node.status} />
-            ))}
-            {node.relationships.map((relationship: any, index: number) => (
-              <DiffNodeRelationship key={index} relationship={relationship} status={node.status} />
-            ))}
-=======
 
             {node.attributes.map((attribute: any, index: number) => {
               const valueProperty = attribute.properties.find(
@@ -144,7 +133,6 @@
                 />
               );
             })}
->>>>>>> 6be6d7a4
           </div>
         </Accordion>
       )}
