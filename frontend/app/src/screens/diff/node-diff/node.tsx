import Accordion from "@/components/display/accordion";
import { Card } from "@/components/ui/card";
import { Badge } from "@/components/ui/badge";
import { DiffNodeRelationship } from "./node-relationship";
import { DiffNodeAttribute } from "./node-attribute";
import { DiffThread } from "./thread";
import { useLocation, useParams } from "react-router-dom";
import { DiffBadge } from "@/screens/diff/node-diff/utils";
import { useAtomValue } from "jotai";
import { schemaKindNameState } from "@/state/atoms/schemaKindName.atom";
import type { DiffNode as DiffNodeType } from "@/screens/diff/node-diff/types";
import { classNames } from "@/utils/common";
import { useEffect, useRef } from "react";
import { Icon } from "@iconify-icon/react";

type DiffNodeProps = {
  node: DiffNodeType;
  sourceBranch: string;
  destinationBranch: string;
};

export const DiffNode = ({ sourceBranch, destinationBranch, node }: DiffNodeProps) => {
  const { "*": branchName } = useParams();
  const schemaKindName = useAtomValue(schemaKindNameState);
  const { hash } = useLocation();
  const diffNodeRef = useRef<HTMLDivElement>(null);

  const isSelectedOnNavigation = hash === `#${node.uuid}`;

  useEffect(() => {
    if (isSelectedOnNavigation && diffNodeRef?.current) {
      diffNodeRef.current.scrollIntoView({ behavior: "smooth", block: "nearest" });
    }
  }, [hash]);

  return (
    <Card
      ref={diffNodeRef}
      id={node.uuid}
      className={classNames(isSelectedOnNavigation && "ring-2 ring-custom-blue-500")}>
      {(!!node.attributes?.length || !!node.relationships?.length) && (
        <Accordion
          defaultOpen={isSelectedOnNavigation}
          title={
<<<<<<< HEAD
            <div className="group flex items-center gap-2 py-2 pr-2 text-xs">
              <DiffBadge status={node.status} hasConflicts={node.contains_conflict} />
              <Badge variant="white">{schemaKindName[node.kind]}</Badge>
              <span className="text-gray-800 font-medium px-2 py-1">{node.label}</span>
=======
            <div className="group grid grid-cols-3 justify-items-end gap-2 py-2 pr-2 text-xs">
              <div className="flex w-full items-center justify-between gap-2 justify-self-start">
                <div className="flex items-center gap-2">
                  <DiffBadge status={node.status} hasConflicts={node.contains_conflict} />
                  <Badge variant="white">{schemaKindName[node.kind] ?? node.kind}</Badge>
                  <span className="text-gray-800 font-medium px-2 py-1">{node.label}</span>
                </div>

                {!branchName && node.path_identifier && <DiffThread path={node.path_identifier} />}
              </div>
>>>>>>> 6373e51c

              {!branchName && node.path_identifier && <DiffThread path={node.path_identifier} />}
            </div>
          }
          className="bg-gray-100 border rounded-md">
          <div className="divide-y border-t">
            <div className="bg-custom-white grid grid-cols-3 pl-8">
              <Badge variant="green" className="bg-transparent col-start-2 col-end-3">
                <Icon icon="mdi:layers-triple" className="mr-1" /> {sourceBranch}
              </Badge>

              <Badge variant="blue" className="bg-transparent">
                <Icon icon="mdi:layers-triple" className="mr-1" /> {destinationBranch}
              </Badge>
            </div>

            {node.attributes.map((attribute: any, index: number) => (
              <DiffNodeAttribute key={index} attribute={attribute} status={node.status} />
            ))}

            {node.relationships.map((relationship: any, index: number) => (
              <DiffNodeRelationship key={index} relationship={relationship} status={node.status} />
            ))}
          </div>
        </Accordion>
      )}
    </Card>
  );
};<|MERGE_RESOLUTION|>--- conflicted
+++ resolved
@@ -42,23 +42,10 @@
         <Accordion
           defaultOpen={isSelectedOnNavigation}
           title={
-<<<<<<< HEAD
             <div className="group flex items-center gap-2 py-2 pr-2 text-xs">
               <DiffBadge status={node.status} hasConflicts={node.contains_conflict} />
-              <Badge variant="white">{schemaKindName[node.kind]}</Badge>
+              <Badge variant="white">{schemaKindName[node.kind] ?? node.kind}</Badge>
               <span className="text-gray-800 font-medium px-2 py-1">{node.label}</span>
-=======
-            <div className="group grid grid-cols-3 justify-items-end gap-2 py-2 pr-2 text-xs">
-              <div className="flex w-full items-center justify-between gap-2 justify-self-start">
-                <div className="flex items-center gap-2">
-                  <DiffBadge status={node.status} hasConflicts={node.contains_conflict} />
-                  <Badge variant="white">{schemaKindName[node.kind] ?? node.kind}</Badge>
-                  <span className="text-gray-800 font-medium px-2 py-1">{node.label}</span>
-                </div>
-
-                {!branchName && node.path_identifier && <DiffThread path={node.path_identifier} />}
-              </div>
->>>>>>> 6373e51c
 
               {!branchName && node.path_identifier && <DiffThread path={node.path_identifier} />}
             </div>
