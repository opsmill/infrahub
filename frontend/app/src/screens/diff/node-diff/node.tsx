import Accordion from "@/components/display/accordion";
import { Card } from "@/components/ui/card";
import { Badge } from "@/components/ui/badge";
import { DiffNodeRelationship } from "./node-relationship";
import { DiffNodeAttribute } from "./node-attribute";
import { DiffThread } from "./thread";
import { useLocation, useParams } from "react-router-dom";
import { DiffBadge, formatValue } from "@/screens/diff/node-diff/utils";
import { useAtomValue } from "jotai";
import { schemaKindNameState } from "@/state/atoms/schemaKindName.atom";
import type { DiffNode as DiffNodeType, PropertyType } from "@/screens/diff/node-diff/types";
import { classNames } from "@/utils/common";
import { useEffect, useRef } from "react";
import { Icon } from "@iconify-icon/react";
import { getNewValue, getPreviousValue } from "./node-property";

type DiffNodeProps = {
  node: DiffNodeType;
  sourceBranch: string;
  destinationBranch: string;
};

export const DiffNode = ({ sourceBranch, destinationBranch, node }: DiffNodeProps) => {
  const { "*": branchName } = useParams();
  const schemaKindName = useAtomValue(schemaKindNameState);
  const { hash } = useLocation();
  const diffNodeRef = useRef<HTMLDivElement>(null);

  const isSelectedOnNavigation = hash === `#${node.uuid}`;

  useEffect(() => {
    if (isSelectedOnNavigation && diffNodeRef?.current) {
      diffNodeRef.current.scrollIntoView({ behavior: "smooth", block: "nearest" });
    }
  }, [hash]);

  return (
    <Card
      ref={diffNodeRef}
      id={node.uuid}
      className={classNames(isSelectedOnNavigation && "ring-2 ring-custom-blue-500")}>
      {(!!node.attributes?.length || !!node.relationships?.length) && (
        <Accordion
          defaultOpen={isSelectedOnNavigation}
          title={
            <div className="group flex items-center gap-2 py-2 pr-2 text-xs">
              <DiffBadge status={node.status} hasConflicts={node.contains_conflict} />
              <Badge variant="white">{schemaKindName[node.kind] ?? node.kind}</Badge>
              <span className="text-gray-800 font-medium px-2 py-1">{node.label}</span>

              {!branchName && node.path_identifier && <DiffThread path={node.path_identifier} />}
            </div>
          }
          className="bg-gray-100 border rounded-md">
          <div className="bg-custom-white divide-y border-t">
            <div className="grid grid-cols-3 pl-8">
              <Badge variant="green" className="bg-transparent col-start-2 col-end-3">
                <Icon icon="mdi:layers-triple" className="mr-1" /> {sourceBranch}
              </Badge>

              <Badge variant="blue" className="bg-transparent">
                <Icon icon="mdi:layers-triple" className="mr-1" /> {destinationBranch}
              </Badge>
            </div>

            {node.attributes.map((attribute: any, index: number) => {
              const valueProperty = attribute.properties.find(
                ({ property_type }) => property_type === "HAS_VALUE"
              );

              return (
                <DiffNodeAttribute
                  key={index}
                  attribute={attribute}
                  status={node.status}
<<<<<<< HEAD
                  previousValue={
                    valueProperty?.previous_value && formatValue(valueProperty?.previous_value)
                  }
                  newValue={status !== "REMOVED" && formatValue(valueProperty?.new_value)}
=======
                  previousValue={getPreviousValue({
                    ...valueProperty,
                    conflict: attribute.conflict,
                  })}
                  newValue={getNewValue({
                    ...valueProperty,
                    conflict: attribute.conflict,
                  })}
>>>>>>> 4d758792
                />
              );
            })}

            {node.relationships.map((relationship: any, index: number) => {
              if (relationship.cardinality === "ONE") {
                const element = relationship.elements[0];

                const attribute = {
                  name: relationship.name,
                  contains_conflict: relationship.contains_conflict,
<<<<<<< HEAD
                  properties: [
                    {
                      conflict: element.conflict,
                      new_value: element.peer_label,
                      path_identifier: element.path_identifier,
                      previous_value: element.conflict?.base_branch_label,
                      property_type: "HAS_VALUE",
                    },
                    ...element.properties,
                  ],
=======
                  properties: element.properties,
                  conflict: element.conflict,
                  path_identifier: element.path_identifier,
                  uuid: element.uuid,
                };

                const valueProperty = {
                  conflict: element.conflict,
                  new_value: element.peer_label,
                  path_identifier: element.path_identifier,
                  previous_value: element.conflict?.base_branch_label,
                  property_type: "HAS_VALUE" as PropertyType,
                  last_changed_at: element.last_changed_at,
                  status: element.status,
>>>>>>> 4d758792
                };

                return (
                  <DiffNodeAttribute
                    key={index}
                    attribute={attribute}
                    status={node.status}
<<<<<<< HEAD
                    previousValue={element.conflict?.base_branch_label}
                    newValue={element.peer_label}
=======
                    previousValue={getPreviousValue({
                      ...valueProperty,
                      conflict: attribute.conflict,
                    })}
                    newValue={getNewValue({
                      ...valueProperty,
                      conflict: attribute.conflict,
                    })}
>>>>>>> 4d758792
                  />
                );
              }

              return (
                <DiffNodeRelationship
                  key={index}
                  relationship={relationship}
                  status={node.status}
                />
              );
            })}
          </div>
        </Accordion>
      )}
    </Card>
  );
};<|MERGE_RESOLUTION|>--- conflicted
+++ resolved
@@ -5,7 +5,7 @@
 import { DiffNodeAttribute } from "./node-attribute";
 import { DiffThread } from "./thread";
 import { useLocation, useParams } from "react-router-dom";
-import { DiffBadge, formatValue } from "@/screens/diff/node-diff/utils";
+import { DiffBadge } from "@/screens/diff/node-diff/utils";
 import { useAtomValue } from "jotai";
 import { schemaKindNameState } from "@/state/atoms/schemaKindName.atom";
 import type { DiffNode as DiffNodeType, PropertyType } from "@/screens/diff/node-diff/types";
@@ -73,12 +73,6 @@
                   key={index}
                   attribute={attribute}
                   status={node.status}
-<<<<<<< HEAD
-                  previousValue={
-                    valueProperty?.previous_value && formatValue(valueProperty?.previous_value)
-                  }
-                  newValue={status !== "REMOVED" && formatValue(valueProperty?.new_value)}
-=======
                   previousValue={getPreviousValue({
                     ...valueProperty,
                     conflict: attribute.conflict,
@@ -87,7 +81,6 @@
                     ...valueProperty,
                     conflict: attribute.conflict,
                   })}
->>>>>>> 4d758792
                 />
               );
             })}
@@ -99,18 +92,6 @@
                 const attribute = {
                   name: relationship.name,
                   contains_conflict: relationship.contains_conflict,
-<<<<<<< HEAD
-                  properties: [
-                    {
-                      conflict: element.conflict,
-                      new_value: element.peer_label,
-                      path_identifier: element.path_identifier,
-                      previous_value: element.conflict?.base_branch_label,
-                      property_type: "HAS_VALUE",
-                    },
-                    ...element.properties,
-                  ],
-=======
                   properties: element.properties,
                   conflict: element.conflict,
                   path_identifier: element.path_identifier,
@@ -125,7 +106,6 @@
                   property_type: "HAS_VALUE" as PropertyType,
                   last_changed_at: element.last_changed_at,
                   status: element.status,
->>>>>>> 4d758792
                 };
 
                 return (
@@ -133,10 +113,6 @@
                     key={index}
                     attribute={attribute}
                     status={node.status}
-<<<<<<< HEAD
-                    previousValue={element.conflict?.base_branch_label}
-                    newValue={element.peer_label}
-=======
                     previousValue={getPreviousValue({
                       ...valueProperty,
                       conflict: attribute.conflict,
@@ -145,7 +121,6 @@
                       ...valueProperty,
                       conflict: attribute.conflict,
                     })}
->>>>>>> 4d758792
                   />
                 );
               }
