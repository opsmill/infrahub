--- conflicted
+++ resolved
@@ -67,39 +67,8 @@
     data?.DiffTree?.nodes.filter((node: DiffNodeType) => {
       if (qspStatus === diffActions.CONFLICT) return node.contains_conflict;
 
-<<<<<<< HEAD
       return true;
     }) ?? [];
-=======
-    return true;
-  });
-
-  if (loading) {
-    return <LoadingScreen message="Loading diff..." />;
-  }
-
-  if (!nodes?.length) {
-    if (qspStatus) {
-      return (
-        <div className="flex flex-col items-center justify-center">
-          <NoDataFound
-            message={`No diff matches the status: ${qspStatus}. Please adjust your filter settings.`}
-          />
-          <Button size="sm" variant="outline" onClick={() => setQspStatus(undefined)}>
-            Reset Filter
-          </Button>
-        </div>
-      );
-    }
-
-    return (
-      <div className="flex flex-col items-center justify-center">
-        <NoDataFound message="No diff to display. Try to manually load the latest changes." />
-        <PcDiffUpdateButton size="sm" sourceBranch={branch} />
-      </div>
-    );
-  }
->>>>>>> 6373e51c
 
   return (
     <div className="h-full overflow-hidden flex flex-col">
@@ -108,13 +77,12 @@
           <ProposedChangesDiffSummary branch={branch} filters={filters} />
         </div>
 
-<<<<<<< HEAD
         <div className="pl-2 ">
           {!qspStatus && (
             <PcDiffUpdateButton
               size="sm"
               time={data?.DiffTree?.to_time}
-              sourceBranch={proposedChangesDetails?.source_branch?.value}
+              sourceBranch={branch}
               isLoading={loading}
             />
           )}
@@ -129,13 +97,6 @@
             </Button>
           )}
         </div>
-=======
-        {!!nodes?.length && (
-          <div className="pl-2 ">
-            <PcDiffUpdateButton size="sm" time={data?.DiffTree?.to_time} sourceBranch={branch} />
-          </div>
-        )}
->>>>>>> 6373e51c
       </div>
 
       <div className="flex-grow grid grid-cols-4 overflow-hidden">
