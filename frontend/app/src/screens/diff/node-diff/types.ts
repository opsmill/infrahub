--- conflicted
+++ resolved
@@ -1,4 +1,3 @@
-<<<<<<< HEAD
 export const DIFF_STATUS = {
   ADDED: "ADDED",
   REMOVED: "REMOVED",
@@ -8,7 +7,7 @@
 } as const;
 
 export type DiffStatus = (typeof DIFF_STATUS)[keyof typeof DIFF_STATUS];
-=======
+
 export type PropertyType =
   | "HAS_VALUE"
   | "HAS_OWNER"
@@ -16,9 +15,6 @@
   | "IS_VISIBLE"
   | "IS_PROTECTED"
   | "IS_RELATED";
-
-export type DiffStatus = "ADDED" | "UPDATED" | "REMOVED" | "UNCHANGED";
->>>>>>> 4d758792
 
 export type DiffConflict = {
   base_branch_action: DiffStatus;
