import Accordion from "@/components/display/accordion";

import { Tooltip } from "@/components/ui/tooltip";
import { proposedChangedState } from "@/state/atoms/proposedChanges.atom";
import { classNames } from "@/utils/common";
import { useAtom } from "jotai";
import { useParams } from "react-router-dom";
import { DataDiffElement } from "./data-diff-element";
import { DataDiffConflictInfo } from "./diff-conflict-info";
import { DataDiffThread } from "./diff-thread";
import { capitalizeFirstLetter } from "@/utils/string";
import { Badge } from "@/components/ui/badge";
import { getBadgeIcon, getBadgeType } from "@/utils/diff";
import { BadgeCircle, CIRCLE_BADGE_TYPES } from "@/components/display/badge-circle";
import { CopyToClipboard } from "@/components/buttons/copy-to-clipboard";
import { Icon } from "@iconify-icon/react";

export type tConflictChange = {
  id?: string;
  kind?: string;
  display_label?: string;
};

export type tDataDiffNodePropertyValue = {
  new: string | tConflictChange;
  previous: string | tConflictChange;
};

export type tDataDiffNodePropertyChange = {
  path: string;
  type?: string;
  action: string;
  value: tDataDiffNodePropertyValue;
  branch: string;
};

export type tDataDiffNodeProperty = {
  path: string;
  changes: tDataDiffNodePropertyChange[];
};

export type tDataDiffNodePeerValue = {
  // From relationship one
  new?: tDataDiffNodePeerValue;
  previous?: tDataDiffNodePeerValue;
  // From relationship many
  id?: string;
  kind?: string;
  display_label?: string;
};

export type tDataDiffNodePeerChange = {
  action: string;
  branches: string[];
  path: string;
  peer: tDataDiffNodePeerValue;
  properties: { [key: string]: tDataDiffNodeProperty };
  new?: tDataDiffNodePeerValue;
  previous?: tDataDiffNodePeerValue;
  branch?: string;
  changes: tDataDiffNodePeerChange[];
};

export type tDataDiffNodePeer = {
  path: string;
  changes: tDataDiffNodePropertyChange[];
};

export type tDataDiffNodeValueChange = {
  action: string;
  branch: string;
  type: string;
  value: tDataDiffNodePropertyValue;
};

export type tDataDiffNodeValue = {
  path: string;
  changes: tDataDiffNodeValueChange[];
};

export type tDataDiffNodeChange = {
  value: tDataDiffNodeValue;
  branch?: string;
  identifier?: string;
  action: string;
  properties: { [key: string]: tDataDiffNodeProperty };
  peer?: tDataDiffNodePeerChange;
  peers?: tDataDiffNodePeerChange[];
};

export type tDataDiffNodeElement = {
  type?: string;
  name: string;
  path: string;
  change: tDataDiffNodeChange;
};

export type tDataDiffNodeDisplayLabel = {
  branch: string;
  display_label: string;
};

export type tDataDiffNodeAction = {
  branch: string;
  action: string;
};

export type tDataDiffNode = {
  display_label: { [key: string]: any };
  action: { [key: string]: any };
  id: string;
  kind: string;
  elements: Map<string, tDataDiffNodeElement>;
  path: string;
};

export type tDataDiffNodeProps = {
  node: tDataDiffNode;
  commentsCount?: number;
  branch?: string;
};

export const DataDiffNode = (props: tDataDiffNodeProps) => {
<<<<<<< HEAD
  const { branchName } = useParams();
=======
  const { "*": branchName } = useParams();
  const [branchOnly] = useQueryParam(QSP.BRANCH_FILTER_BRANCH_ONLY, StringParam);
>>>>>>> aa0bcdb8
  const [proposedChangesDetails] = useAtom(proposedChangedState);

  // Branch from props is used to filter the changes to a specific branch
  const { node, branch, commentsCount } = props;

  const { display_label: nodeDisplayLabels, action: nodeActions, kind, elements, path } = node;

  const currentBranch =
    branch ?? branchName ?? proposedChangesDetails?.source_branch?.value ?? "main";

  const action = nodeActions[currentBranch] ?? nodeActions?.main;

  const display_label = nodeDisplayLabels[currentBranch] ?? nodeDisplayLabels?.main;

  const renderTitle = () => (
    <div className={"h-7 px-2 relative flex flex-col items-center lg:flex-row group"}>
      <div className="flex flex-1 items-center group">
        <Badge className="mr-2" variant={getBadgeType(action)}>
          <div className="mr-1 flex items-center">{getBadgeIcon(action)}</div>

          {capitalizeFirstLetter(action)}
        </Badge>

        <Badge className="mr-2" variant={"white"}>
          {kind}
        </Badge>

        {display_label && (
          <BadgeCircle type={CIRCLE_BADGE_TYPES.GHOST}>
            <span className="mr-2">{display_label}</span>
            <CopyToClipboard text={display_label} />
          </BadgeCircle>
        )}

        {/* Do not display comment button if we are on the branch details view */}
        {!branchName && <DataDiffThread path={path} />}
      </div>

      {commentsCount && (
        <div className="flex items-center" data-cy="comments-count" data-testid="comments-count">
          <Tooltip enabled content={"Total number of comments"}>
            <div>
              <Badge variant={"dark-gray"} className="rounded-full mr-2">
                <Icon icon="mdi:message-fast-outline" className="mr-1" />
                {commentsCount}
              </Badge>
            </div>
          </Tooltip>
        </div>
      )}

      {!branchName && <DataDiffConflictInfo path={path} />}
    </div>
  );

  return (
    <div className={classNames("bg-custom-white rounded-lg shadow p-2 m-4")}>
      <Accordion title={renderTitle()} className="bg-gray-100 rounded-md border">
        <div className="bg-custom-white">
          {Object.values(elements).map((element: tDataDiffNodeElement, index: number) => (
            <DataDiffElement key={index} element={element} />
          ))}
        </div>
      </Accordion>
    </div>
  );
};<|MERGE_RESOLUTION|>--- conflicted
+++ resolved
@@ -121,12 +121,7 @@
 };
 
 export const DataDiffNode = (props: tDataDiffNodeProps) => {
-<<<<<<< HEAD
-  const { branchName } = useParams();
-=======
   const { "*": branchName } = useParams();
-  const [branchOnly] = useQueryParam(QSP.BRANCH_FILTER_BRANCH_ONLY, StringParam);
->>>>>>> aa0bcdb8
   const [proposedChangesDetails] = useAtom(proposedChangedState);
 
   // Branch from props is used to filter the changes to a specific branch
