--- conflicted
+++ resolved
@@ -14,13 +14,7 @@
 export const DataDiffProperty = (props: tDataDiffNodePropertyProps) => {
   const { property, path } = props;
 
-<<<<<<< HEAD
-  const { branchName } = useParams();
-=======
   const { "*": branchName } = useParams();
-
-  const [branchOnly] = useQueryParam(QSP.BRANCH_FILTER_BRANCH_ONLY, StringParam);
->>>>>>> aa0bcdb8
 
   const { type, action, branch } = property;
 
