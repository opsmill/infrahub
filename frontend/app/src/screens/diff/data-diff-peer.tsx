--- conflicted
+++ resolved
@@ -42,12 +42,7 @@
     name,
   } = props;
 
-<<<<<<< HEAD
-  const { branchName } = useParams();
-=======
   const { "*": branchName } = useParams();
-  const [branchOnly] = useQueryParam(QSP.BRANCH_FILTER_BRANCH_ONLY, StringParam);
->>>>>>> aa0bcdb8
   const navigate = useNavigate();
 
   // Relationship mayny: action, changed_at, branches, branches, peer, properties, summary
