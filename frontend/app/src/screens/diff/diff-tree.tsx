--- conflicted
+++ resolved
@@ -7,10 +7,7 @@
 import { TREE_ROOT_ID } from "@/screens/ipam/constants";
 import { useSchema } from "@/hooks/useSchema";
 import { Icon } from "@iconify-icon/react";
-<<<<<<< HEAD
-=======
 import { Tooltip } from "@/components/ui/tooltip";
->>>>>>> 6be6d7a4
 
 interface DiffTreeProps extends Omit<TreeProps, "data"> {
   nodes: Array<DiffNode>;
@@ -22,87 +19,11 @@
   const navigate = useNavigate();
 
   useEffect(() => {
-<<<<<<< HEAD
-    let kindToUUIDsMap: Record<string, Array<string>> = {};
-
-    const formattedNodes: TreeProps["data"] = nodes.flatMap((node: DiffNode) => {
-      const currentUUIDs = kindToUUIDsMap[node.kind];
-      kindToUUIDsMap[node.kind] = currentUUIDs ? [...currentUUIDs, node.uuid] : [node.uuid];
-
-      const newNode = {
-        id: node.uuid,
-        name: node.label,
-        parent: node.kind,
-        children: [] as string[],
-        isBranch: node.relationships.length > 0,
-        metadata: {
-          uuid: node.uuid,
-          status: node.status,
-          containsConflicts: node.contains_conflict,
-        },
-      };
-
-      const nodesFromRelationships = node.relationships.flatMap((relationship) => {
-        const relationshipNode = {
-          id: relationship?.name + newNode.id,
-          name: relationship?.label,
-          parent: newNode.id,
-          isBranch: !!relationship?.elements?.length,
-          children: [] as string[],
-          metadata: {
-            uuid: node.uuid,
-            containsConflicts: relationship.contains_conflict,
-          },
-        };
-
-        newNode.children.push(relationshipNode.id);
-
-        const relationshipChildNodes =
-          relationship?.elements?.map((element) => {
-            const child = {
-              id: newNode.id + element.peer_label + element?.peer_id,
-              name: element.peer_label,
-              parent: relationshipNode.id,
-              isBranch: false,
-              children: [],
-              metadata: {
-                uuid: element?.peer_id,
-                status: nodes.find(({ uuid }) => uuid === element.peer_id)?.status,
-                containsConflicts: element.contains_conflict,
-              },
-            };
-            relationshipNode.children.push(child.id);
-
-            return child;
-          }) ?? [];
-
-        return [relationshipNode, ...relationshipChildNodes];
-      });
-
-      return [newNode, ...nodesFromRelationships];
-    });
-
-    const parents = Object.entries(kindToUUIDsMap).map(([kind, uuids]) => {
-      return {
-        id: kind,
-        name: kind,
-        parent: TREE_ROOT_ID,
-        children: uuids,
-        isBranch: true,
-        metadata: {
-          kind,
-        },
-      };
-    });
-    setTreeData(addItemsToTree(EMPTY_TREE, [...parents, ...formattedNodes]));
-  }, [nodes.length]);
-=======
     const formattedNodes = formatDiffNodesToDiffTree(nodes);
     setTreeData(addItemsToTree(EMPTY_TREE, generateRootCategoryNodeForDiffTree(formattedNodes)));
   }, [nodes]);
 
   if (treeData.length <= 1) return null;
->>>>>>> 6be6d7a4
 
   if (treeData.length <= 1) return null;
 
@@ -130,13 +51,9 @@
   const diffNode = element.metadata as DiffNode | undefined;
   const { schema } = useSchema(diffNode?.kind);
 
-<<<<<<< HEAD
-  if (schema) {
-=======
   // On diff tree, root tree item represents the model schema's name,
   // providing a clear visual representation of the schema in the tree structure.
   if (schema && element.parent === TREE_ROOT_ID) {
->>>>>>> 6be6d7a4
     return (
       <div className={"flex items-center gap-2 text-gray-800"} data-testid="hierarchical-tree-item">
         <Icon icon={schema.icon as string} />
@@ -149,11 +66,7 @@
     <a
       href={"#" + diffNode?.uuid}
       tabIndex={-1}
-<<<<<<< HEAD
-      className="flex items-center gap-2 text-gray-800"
-=======
       className="flex items-center gap-2 text-gray-800 overflow-hidden"
->>>>>>> 6be6d7a4
       data-testid="hierarchical-tree-item">
       <DiffBadge
         status={element.metadata?.status as string}
