--- conflicted
+++ resolved
@@ -24,11 +24,6 @@
   }, [nodes]);
 
   if (treeData.length <= 1) return null;
-<<<<<<< HEAD
-
-  if (treeData.length <= 1) return null;
-=======
->>>>>>> e2d529e8
 
   return (
     <Tree
