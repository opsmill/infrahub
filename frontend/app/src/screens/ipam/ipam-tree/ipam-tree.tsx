import { Tree, TreeItemProps } from "@/components/ui/tree";
import { useLazyQuery } from "@/hooks/useQuery";
import { Icon } from "@iconify-icon/react";
import { useAtom, useAtomValue, useSetAtom } from "jotai";
import { useEffect, useState } from "react";
import { ITreeViewOnLoadDataProps, NodeId } from "react-accessible-treeview";
import { Link, useNavigate, useParams } from "react-router-dom";

import { GET_PREFIXES_ONLY } from "@/graphql/queries/ipam/prefixes";
import { defaultIpNamespaceAtom } from "@/screens/ipam/common/namespace.state";
import { constructPathForIpam } from "@/screens/ipam/common/utils";
import { IPAM_QSP, IPAM_ROUTE } from "@/screens/ipam/constants";
import { genericsState, schemaState } from "@/state/atoms/schema.atom";
import { StringParam, useQueryParam } from "use-query-params";
import { ipamTreeAtom, reloadIpamTreeAtom } from "./ipam-tree.state";
import {
  PrefixData,
  formatIPPrefixResponseForTreeView,
  getTreeItemAncestors,
  updateTreeData,
} from "./utils";
import { Badge } from "@/components/ui/badge";

export default function IpamTree({ className }: { className?: string }) {
  const { prefix } = useParams();
  const [namespace] = useQueryParam(IPAM_QSP.NAMESPACE, StringParam);
  const defaultIpNamespace = useAtomValue(defaultIpNamespaceAtom);
  const [expandedIds, setExpandedIds] = useState<NodeId[]>([]);
  const [isLoading, setLoading] = useState(true);
  const [treeData, setTreeData] = useAtom(ipamTreeAtom);
  const reloadIpamTree = useSetAtom(reloadIpamTreeAtom);
  const [fetchPrefixes] = useLazyQuery<PrefixData, { parentIds: string[] }>(GET_PREFIXES_ONLY);
  const navigate = useNavigate();

  useEffect(() => {
    const currentIpNamespace = namespace ?? defaultIpNamespace;
    if (!currentIpNamespace) return;

    reloadIpamTree(currentIpNamespace, prefix).then((newTree) => {
      if (prefix) {
        const ancestorIds = getTreeItemAncestors(newTree, prefix).map(({ id }) => id);
        setExpandedIds(ancestorIds);
      }
      setLoading(false);
    });
  }, [namespace, defaultIpNamespace]);

  const onLoadData = async ({ element }: ITreeViewOnLoadDataProps) => {
    if (element.children.length > 0) return; // To avoid refetching data

    const { data } = await fetchPrefixes({
      variables: { parentIds: [element.id.toString()] },
    });

    if (!data) return;

    const treeNodes = formatIPPrefixResponseForTreeView(data);
    setTreeData((tree) => updateTreeData(tree, element.id.toString(), treeNodes));
  };

  return (
    <Tree
      loading={isLoading}
      data={treeData}
      itemContent={IpamTreeItem}
      onLoadData={onLoadData}
      selectedIds={prefix ? [prefix] : []}
      defaultExpandedIds={expandedIds}
      onNodeSelect={({ element, isSelected }) => {
        if (!isSelected) return;

        const url = constructPathForIpam(`${IPAM_ROUTE.PREFIXES}/${element.id}`);
        navigate(url);
      }}
      className={className}
      data-testid="ipam-tree"
    />
  );
}

const IpamTreeItem = ({ element }: TreeItemProps) => {
  const nodes = useAtomValue(schemaState);
  const generics = useAtomValue(genericsState);

  const schema = [...nodes, ...generics].find(({ kind }) => kind === element.metadata?.kind);
  const url = constructPathForIpam(`${IPAM_ROUTE.PREFIXES}/${element.id}`);

  return (
<<<<<<< HEAD
    <Link
      to={url}
      tabIndex={-1}
      className="flex flex-grow items-center gap-2 overflow-hidden"
      data-testid="ipam-tree-item">
      {schema?.icon ? <Icon icon={schema.icon as string} /> : <div className="w-4" />}
      <span className="truncate flex-1">{element.name}</span>
      {!!element.metadata?.descendantsCount && (
        <Badge className="self-end">{element.metadata?.descendantsCount}</Badge>
      )}
=======
    <Link to={url} tabIndex={-1} className="flex items-center gap-2" data-testid="ipam-tree-item">
      {schema?.icon ? <Icon icon={schema.icon as string} /> : <div className="w-4" />}
      <span>{element.name}</span>
>>>>>>> ccd081d0
    </Link>
  );
};<|MERGE_RESOLUTION|>--- conflicted
+++ resolved
@@ -86,22 +86,16 @@
   const url = constructPathForIpam(`${IPAM_ROUTE.PREFIXES}/${element.id}`);
 
   return (
-<<<<<<< HEAD
     <Link
       to={url}
       tabIndex={-1}
-      className="flex flex-grow items-center gap-2 overflow-hidden"
+      className="flex items-center gap-2 w-full"
       data-testid="ipam-tree-item">
       {schema?.icon ? <Icon icon={schema.icon as string} /> : <div className="w-4" />}
-      <span className="truncate flex-1">{element.name}</span>
+      <span>{element.name}</span>
       {!!element.metadata?.descendantsCount && (
-        <Badge className="self-end">{element.metadata?.descendantsCount}</Badge>
+        <Badge className="ml-auto">{element.metadata?.descendantsCount}</Badge>
       )}
-=======
-    <Link to={url} tabIndex={-1} className="flex items-center gap-2" data-testid="ipam-tree-item">
-      {schema?.icon ? <Icon icon={schema.icon as string} /> : <div className="w-4" />}
-      <span>{element.name}</span>
->>>>>>> ccd081d0
     </Link>
   );
 };