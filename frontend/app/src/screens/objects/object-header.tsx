--- conflicted
+++ resolved
@@ -35,15 +35,9 @@
   const isProfile = schema.namespace === "Profile" || schemaKind === PROFILE_KIND;
   const breadcrumbModelLabel = isProfile ? "All Profiles" : schema.label || schema.name;
   const { count, permissions } = data ? data[schemaKind] : {};
-<<<<<<< HEAD
-  const currentPermission = permissions?.edges[0]?.node;
-
-  if (currentPermission?.view !== "ALLOW") {
-=======
   const currentPermission = getPermission(permissions?.edges);
 
   if (!currentPermission.view.isAllowed) {
->>>>>>> 17883470
     return null;
   }
 
