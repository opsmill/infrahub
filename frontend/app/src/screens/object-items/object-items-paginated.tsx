--- conflicted
+++ resolved
@@ -67,11 +67,7 @@
 
   const result = data && schema?.kind ? (data[kindFilter?.value || schema?.kind] ?? {}) : {};
 
-<<<<<<< HEAD
   const { count = "...", edges } = result;
-=======
-  const { count = "...", edges, permissions } = result;
->>>>>>> 17883470
 
   useTitle(`${schema.label || schema.name} list`);
 
@@ -104,11 +100,6 @@
 
   const debouncedHandleSearch = debounce(handleSearch, 500);
 
-<<<<<<< HEAD
-  if (!loading && !permission.view.isAllowed) {
-    return <UnauthorizedScreen message={permission.view.message} />;
-  }
-
   if (error) {
     if (error.networkError?.statusCode === 403) {
       const { message } = error.networkError?.result?.errors?.[0] ?? {};
@@ -117,20 +108,10 @@
     }
 
     return <ErrorScreen message="Something went wrong when fetching list." />;
-=======
-  if (error) {
-    if (error.networkError?.statusCode === 403) {
-      const { message } = error.networkError?.result?.errors?.[0] ?? {};
-
-      return <UnauthorizedScreen message={message} />;
-    }
-
-    return <ErrorScreen message="Something went wrong when fetching list." />;
   }
 
   if (!loading && !permission.view.isAllowed) {
     return <UnauthorizedScreen message={permission.view.message} />;
->>>>>>> 17883470
   }
 
   return (
