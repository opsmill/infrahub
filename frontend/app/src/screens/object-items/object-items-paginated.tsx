import { ButtonWithTooltip } from "@/components/buttons/button-primitive";
import { Filters } from "@/components/filters/filters";
import ModalDelete from "@/components/modals/modal-delete";
import { ALERT_TYPES, Alert } from "@/components/ui/alert";
import { Pagination } from "@/components/ui/pagination";
import { SearchInput, SearchInputProps } from "@/components/ui/search-input";
import {
  ACCOUNT_OBJECT,
  ACCOUNT_TOKEN_OBJECT,
  MENU_EXCLUDELIST,
  SEARCH_ANY_FILTER,
  SEARCH_FILTERS,
  SEARCH_PARTIAL_MATCH,
} from "@/config/constants";
import graphqlClient from "@/graphql/graphqlClientApollo";
import { deleteObject } from "@/graphql/mutations/objects/deleteObject";
import useFilters, { Filter } from "@/hooks/useFilters";
import { usePermission } from "@/hooks/usePermission";
import { useTitle } from "@/hooks/useTitle";
import ErrorScreen from "@/screens/errors/error-screen";
import NoDataFound from "@/screens/errors/no-data-found";
import LoadingScreen from "@/screens/loading-screen/loading-screen";
import { currentBranchAtom } from "@/state/atoms/branches.atom";
import { IModelSchema } from "@/state/atoms/schema.atom";
import { datetimeAtom } from "@/state/atoms/time.atom";
import { classNames, debounce } from "@/utils/common";
import { getSchemaObjectColumns } from "@/utils/getSchemaObjectColumns";
import { stringifyWithoutQuotes } from "@/utils/string";
import { gql } from "@apollo/client";
import { Icon } from "@iconify-icon/react";
import { useAtomValue } from "jotai/index";
import { useState } from "react";
import { Navigate } from "react-router-dom";
import { toast } from "react-toastify";
import { useObjectItems } from "@/hooks/useObjectItems";
import { ObjectItemsCell, TextCell } from "@/screens/object-items/object-items-cell";
import { getDisplayValue } from "@/utils/getObjectItemDisplayValue";
import { ObjectCreateFormTrigger } from "@/components/form/object-create-form-trigger";

type ObjectItemsProps = {
  schema: IModelSchema;
  onSuccess?: (newObject: any) => void;
  preventBlock?: boolean;
  preventLinks?: boolean;
};

export default function ObjectItems({
  schema,
  onSuccess,
  preventBlock,
  preventLinks,
}: ObjectItemsProps) {
  const permission = usePermission();
  const [filters, setFilters] = useFilters();

  const branch = useAtomValue(currentBranchAtom);
  const date = useAtomValue(datetimeAtom);

  const [rowToDelete, setRowToDelete] = useState<any>();
  const [deleteModal, setDeleteModal] = useState<boolean>(false);
  const [isLoading, setIsLoading] = useState<boolean>(false);

  const kindFilter = filters?.find((filter) => filter.name == "kind__value");

  if (schema && MENU_EXCLUDELIST.includes(schema.kind as string) && !preventBlock) {
    return <Navigate to="/" />;
  }

  // Get all the needed columns (attributes + relationships)
  const columns = getSchemaObjectColumns({ schema: schema, forListView: true });

  const { loading, error, data = {} } = useObjectItems(schema, filters);

  const result = data && schema?.kind ? data[kindFilter?.value || schema?.kind] ?? {} : {};

  const { count = "...", edges } = result;

  useTitle(`${schema.label || schema.name} list`);

  const rows = edges?.map((edge: any) => edge.node);

  const handleDeleteObject = async () => {
    if (!rowToDelete?.id) {
      return;
    }

    setIsLoading(true);

    try {
      const mutationString = deleteObject({
        kind:
          rowToDelete.__typename === "AccountTokenNode"
            ? ACCOUNT_TOKEN_OBJECT
            : rowToDelete.__typename,
        data: stringifyWithoutQuotes({
          id: rowToDelete?.id,
        }),
      });

      const mutation = gql`
        ${mutationString}
      `;

      await graphqlClient.mutate({
        mutation,
        context: { branch: branch?.name, date },
      });

      graphqlClient.refetchQueries({ include: [schema.kind!] });

      setDeleteModal(false);

      setRowToDelete(undefined);

      toast(
        <Alert
          type={ALERT_TYPES.SUCCESS}
          message={`Object ${rowToDelete?.display_label} deleted`}
        />
      );
    } catch (error) {
      console.error("Error while deleting object: ", error);
    }

    setIsLoading(false);
  };

  const handleSearch: SearchInputProps["onChange"] = (e) => {
    const value = e.target.value as string;
    if (!value) {
      const newFilters = filters.filter((filter: Filter) => !SEARCH_FILTERS.includes(filter.name));

      setFilters(newFilters);

      return;
    }

    const newFilters = [
      ...filters,
      {
        name: SEARCH_PARTIAL_MATCH,
        value: true,
      },
      {
        name: SEARCH_ANY_FILTER,
        value: value,
      },
    ];

    setFilters(newFilters);
  };

  const debouncedHandleSearch = debounce(handleSearch, 500);

  if (error) {
    return <ErrorScreen message="Something went wrong when fetching list." />;
  }

  return (
    <>
      <div
        className="rounded-md border overflow-hidden bg-custom-white shadow-sm"
        data-testid="object-items">
        <div className="flex items-center p-2">
          <SearchInput
            loading={loading}
            onChange={debouncedHandleSearch}
            placeholder="Search an object"
            className="border-none focus-visible:ring-0 h-7"
            data-testid="object-list-search-bar"
          />

          <Filters schema={schema} />

<<<<<<< HEAD
          {schema.kind === ACCOUNT_OBJECT && (
            <Tooltip
              enabled={!permission.isAdmin.allow}
              content={permission.isAdmin.message ?? undefined}>
              <Button
                data-cy="create"
                data-testid="create-object-button"
                disabled={!permission.isAdmin.allow}
                onClick={() => setShowCreateDrawer(true)}>
                <Icon icon="mdi:plus" className="text-sm mr-1.5" />
                Add {schema?.label}
              </Button>
            </Tooltip>
          )}

          {schema.kind !== ARTIFACT_OBJECT && schema.kind !== ACCOUNT_OBJECT && (
            <Tooltip
              enabled={!permission.write.allow}
              content={permission.write.message ?? undefined}>
              <Button
                data-cy="create"
                data-testid="create-object-button"
                disabled={!permission.write.allow}
                onClick={() => setShowCreateDrawer(true)}>
                <Icon icon="mdi:plus" className="text-sm mr-1.5" />
                Add {schema?.label}
              </Button>
            </Tooltip>
          )}
=======
          <ObjectCreateFormTrigger schema={schema} onSuccess={onSuccess} isLoading={loading} />
>>>>>>> e2d529e8
        </div>

        {loading && !rows && <LoadingScreen />}

        {/* TODO: use new Table component for list */}
        {rows && (
          <div className="overflow-auto">
            <table className="table-auto border-spacing-0 w-full" cellPadding="0">
              <thead className="bg-gray-50 text-left border-y border-gray-300">
                <tr>
                  {columns?.map((attribute) => (
                    <th key={attribute.name} scope="col" className="h-9 font-semibold">
                      <TextCell>{attribute.label}</TextCell>
                    </th>
                  ))}
                  <th scope="col"></th>
                </tr>
              </thead>

              <tbody className="bg-custom-white">
                {rows?.map((row: any, index: number) => (
                  <tr
                    key={index}
                    className={classNames(
                      "border-b border-gray-200",
                      !preventLinks && "hover:bg-gray-50"
                    )}
                    data-cy="object-table-row">
                    {columns?.map((attribute, index) => {
                      return (
                        <td key={index} className="h-9">
                          {preventLinks ? (
                            <TextCell key={index}>{getDisplayValue(row, attribute)}</TextCell>
                          ) : (
                            <ObjectItemsCell row={row} attribute={attribute} />
                          )}
                        </td>
                      );
                    })}

                    <td className="h-9 text-right">
                      <ButtonWithTooltip
                        data-cy="delete"
                        data-testid="delete-row-button"
                        disabled={!permission.write.allow}
                        tooltipEnabled={!permission.write.allow}
                        tooltipContent={permission.write.message ?? undefined}
                        variant="ghost"
                        onClick={() => {
                          setRowToDelete(row);
                          setDeleteModal(true);
                        }}>
                        <Icon icon="mdi:trash" className="text-red-500" />
                      </ButtonWithTooltip>
                    </td>
                  </tr>
                ))}
              </tbody>
            </table>

            {!rows?.length && <NoDataFound message="No items found." />}

            <Pagination count={count} />
          </div>
        )}
      </div>

      <ModalDelete
        title="Delete"
        description={
          rowToDelete?.display_label || rowToDelete?.name?.value || rowToDelete?.name ? (
            <>
              Are you sure you want to remove the <i>{schema.label}</i>
              <b className="ml-2">
                &quot;{rowToDelete?.display_label || rowToDelete?.name?.value || rowToDelete?.name}
                &quot;
              </b>
              ?
            </>
          ) : (
            <>
              Are you sure you want to remove this <i>{schema.label}</i>?
            </>
          )
        }
        onCancel={() => setDeleteModal(false)}
        onDelete={handleDeleteObject}
        open={!!deleteModal}
        setOpen={() => setDeleteModal(false)}
        isLoading={isLoading}
      />
    </>
  );
}<|MERGE_RESOLUTION|>--- conflicted
+++ resolved
@@ -172,39 +172,7 @@
 
           <Filters schema={schema} />
 
-<<<<<<< HEAD
-          {schema.kind === ACCOUNT_OBJECT && (
-            <Tooltip
-              enabled={!permission.isAdmin.allow}
-              content={permission.isAdmin.message ?? undefined}>
-              <Button
-                data-cy="create"
-                data-testid="create-object-button"
-                disabled={!permission.isAdmin.allow}
-                onClick={() => setShowCreateDrawer(true)}>
-                <Icon icon="mdi:plus" className="text-sm mr-1.5" />
-                Add {schema?.label}
-              </Button>
-            </Tooltip>
-          )}
-
-          {schema.kind !== ARTIFACT_OBJECT && schema.kind !== ACCOUNT_OBJECT && (
-            <Tooltip
-              enabled={!permission.write.allow}
-              content={permission.write.message ?? undefined}>
-              <Button
-                data-cy="create"
-                data-testid="create-object-button"
-                disabled={!permission.write.allow}
-                onClick={() => setShowCreateDrawer(true)}>
-                <Icon icon="mdi:plus" className="text-sm mr-1.5" />
-                Add {schema?.label}
-              </Button>
-            </Tooltip>
-          )}
-=======
           <ObjectCreateFormTrigger schema={schema} onSuccess={onSuccess} isLoading={loading} />
->>>>>>> e2d529e8
         </div>
 
         {loading && !rows && <LoadingScreen />}
