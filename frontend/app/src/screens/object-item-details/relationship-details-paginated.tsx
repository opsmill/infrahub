--- conflicted
+++ resolved
@@ -64,8 +64,6 @@
   const columns = getSchemaObjectColumns({
     schema: relationshipSchemaData,
     forListView: mode === "TABLE",
-<<<<<<< HEAD
-=======
   }).filter((column) => {
     if (column.isAttribute) return true;
 
@@ -75,7 +73,6 @@
 
       return relatedObject.id !== objectid;
     });
->>>>>>> 871d26a2
   });
 
   const [, setShowMetaEditModal] = useAtom(showMetaEditState);
