<<<<<<< HEAD
import { getProposedChangesDiffSummary } from "@/graphql/queries/proposed-changes/getProposedChangesDiffSummary";
import useQuery from "@/hooks/useQuery";
import { gql } from "@apollo/client";
import ErrorScreen from "../errors/error-screen";
import { BadgeAdd, BadgeConflict, BadgeRemove, BadgeUpdate } from "../diff/ui/badge";
=======
import { Badge } from "@/components/ui/badge";
import useQuery from "@/hooks/useQuery";
import { Icon } from "@iconify-icon/react";
import ErrorScreen from "../errors/error-screen";
import LoadingScreen from "../loading-screen/loading-screen";
import { getProposedChangesDiffSummary } from "@/graphql/queries/proposed-changes/getProposedChangesDiffSummary";
>>>>>>> e364c3e4

type tProposedChangesDiffSummary = {
  branch: string;
};

export const ProposedChangesDiffSummary = ({ branch }: tProposedChangesDiffSummary) => {
<<<<<<< HEAD
  const query = gql`
    ${getProposedChangesDiffSummary}
  `;

  const { loading, error, data = {} } = useQuery(query, { skip: !branch, variables: { branch } });
=======
  const {
    loading,
    error,
    data = {},
  } = useQuery(getProposedChangesDiffSummary, { variables: { branch } });
>>>>>>> e364c3e4

  if (error) {
    return <ErrorScreen message="An error occured while fetching diff summary." />;
  }

  return (
    <div className="flex gap-2">
<<<<<<< HEAD
      <BadgeAdd loading={!branch || loading}>{data?.DiffTree?.num_added}</BadgeAdd>
      <BadgeRemove loading={!branch || loading}>{data?.DiffTree?.num_removed}</BadgeRemove>
      <BadgeUpdate loading={!branch || loading}>{data?.DiffTree?.num_updated}</BadgeUpdate>
      <BadgeConflict loading={!branch || loading}>{data?.DiffTree?.num_conflicts}</BadgeConflict>
=======
      <Badge className="rounded-full" variant="green">
        <Icon icon="mdi:plus-circle-outline" className="text-xs mr-1" />
        {loading ? <LoadingScreen size={8} hideText /> : data.DiffTreeSummary.num_added}
      </Badge>

      <Badge className="rounded-full" variant="red">
        <Icon icon="mdi:minus-circle-outline" className="text-xs mr-1" />
        {loading ? <LoadingScreen size={8} hideText /> : data.DiffTreeSummary.num_removed}
      </Badge>

      <Badge className="rounded-full" variant="blue">
        <Icon icon="mdi:circle-arrows" className="text-xs mr-1" />
        {loading ? <LoadingScreen size={8} hideText /> : data.DiffTreeSummary.num_updated}
      </Badge>

      {/* <Badge className="rounded-full" variant="yellow">
        <Icon icon="mdi:warning-outline" className="text-xs mr-1" />
        {loading ? <LoadingScreen size={8} hideText /> : data.DiffTreeSummary.num_conflicts}
      </Badge> */}
>>>>>>> e364c3e4
    </div>
  );
};<|MERGE_RESOLUTION|>--- conflicted
+++ resolved
@@ -1,36 +1,18 @@
-<<<<<<< HEAD
 import { getProposedChangesDiffSummary } from "@/graphql/queries/proposed-changes/getProposedChangesDiffSummary";
 import useQuery from "@/hooks/useQuery";
-import { gql } from "@apollo/client";
 import ErrorScreen from "../errors/error-screen";
 import { BadgeAdd, BadgeConflict, BadgeRemove, BadgeUpdate } from "../diff/ui/badge";
-=======
-import { Badge } from "@/components/ui/badge";
-import useQuery from "@/hooks/useQuery";
-import { Icon } from "@iconify-icon/react";
-import ErrorScreen from "../errors/error-screen";
-import LoadingScreen from "../loading-screen/loading-screen";
-import { getProposedChangesDiffSummary } from "@/graphql/queries/proposed-changes/getProposedChangesDiffSummary";
->>>>>>> e364c3e4
 
 type tProposedChangesDiffSummary = {
   branch: string;
 };
 
 export const ProposedChangesDiffSummary = ({ branch }: tProposedChangesDiffSummary) => {
-<<<<<<< HEAD
-  const query = gql`
-    ${getProposedChangesDiffSummary}
-  `;
-
-  const { loading, error, data = {} } = useQuery(query, { skip: !branch, variables: { branch } });
-=======
   const {
     loading,
     error,
     data = {},
-  } = useQuery(getProposedChangesDiffSummary, { variables: { branch } });
->>>>>>> e364c3e4
+  } = useQuery(getProposedChangesDiffSummary, { skip: !branch, variables: { branch } });
 
   if (error) {
     return <ErrorScreen message="An error occured while fetching diff summary." />;
@@ -38,32 +20,10 @@
 
   return (
     <div className="flex gap-2">
-<<<<<<< HEAD
       <BadgeAdd loading={!branch || loading}>{data?.DiffTree?.num_added}</BadgeAdd>
       <BadgeRemove loading={!branch || loading}>{data?.DiffTree?.num_removed}</BadgeRemove>
       <BadgeUpdate loading={!branch || loading}>{data?.DiffTree?.num_updated}</BadgeUpdate>
       <BadgeConflict loading={!branch || loading}>{data?.DiffTree?.num_conflicts}</BadgeConflict>
-=======
-      <Badge className="rounded-full" variant="green">
-        <Icon icon="mdi:plus-circle-outline" className="text-xs mr-1" />
-        {loading ? <LoadingScreen size={8} hideText /> : data.DiffTreeSummary.num_added}
-      </Badge>
-
-      <Badge className="rounded-full" variant="red">
-        <Icon icon="mdi:minus-circle-outline" className="text-xs mr-1" />
-        {loading ? <LoadingScreen size={8} hideText /> : data.DiffTreeSummary.num_removed}
-      </Badge>
-
-      <Badge className="rounded-full" variant="blue">
-        <Icon icon="mdi:circle-arrows" className="text-xs mr-1" />
-        {loading ? <LoadingScreen size={8} hideText /> : data.DiffTreeSummary.num_updated}
-      </Badge>
-
-      {/* <Badge className="rounded-full" variant="yellow">
-        <Icon icon="mdi:warning-outline" className="text-xs mr-1" />
-        {loading ? <LoadingScreen size={8} hideText /> : data.DiffTreeSummary.num_conflicts}
-      </Badge> */}
->>>>>>> e364c3e4
     </div>
   );
 };