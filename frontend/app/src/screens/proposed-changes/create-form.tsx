import { LinkButton } from "@/components/buttons/button-primitive";
import { MarkdownEditor } from "@/components/editor";
import { Select } from "@/components/inputs/select";
import { ALERT_TYPES, Alert } from "@/components/ui/alert";
import { Card } from "@/components/ui/card";
import { Combobox } from "@/components/ui/combobox-legacy";
import {
  Form,
  FormField,
  FormInput,
  FormLabel,
  FormMessage,
  FormSubmit,
} from "@/components/ui/form";
import { Input } from "@/components/ui/input";
import { CREATE_PROPOSED_CHANGE } from "@/graphql/mutations/proposed-changes/createProposedChange";
import { GET_ALL_ACCOUNTS } from "@/graphql/queries/accounts/getAllAccounts";
import { useAuth } from "@/hooks/useAuth";
import useQuery, { useMutation } from "@/hooks/useQuery";
import { branchesState } from "@/state/atoms/branches.atom";
import { branchesToSelectOptions } from "@/utils/branches";
import { constructPath } from "@/utils/fetch";
import { Icon } from "@iconify-icon/react";
import { useAtomValue } from "jotai";
import { useNavigate } from "react-router-dom";
import { toast } from "react-toastify";
import { ACCOUNT_GENERIC_OBJECT } from "@/config/constants";
<<<<<<< HEAD
=======
import { Spinner } from "@/components/ui/spinner";
>>>>>>> 985c25f3

export const ProposedChangeCreateForm = () => {
  const { user } = useAuth();
  const branches = useAtomValue(branchesState);
  const defaultBranch = branches.find((branch) => branch.is_default);
  const sourceBranches = branches.filter((branch) => !branch.is_default);
  const navigate = useNavigate();

  const { data: getAllAccountsData } = useQuery(GET_ALL_ACCOUNTS);

  const [createProposedChange, { error }] = useMutation(CREATE_PROPOSED_CHANGE);

  if (branches.length === 0) return <Spinner className="flex justify-center" />;

  return (
    <Form
      onSubmit={async ({ source_branch, destination_branch, name, description, reviewers }) => {
        const { data } = await createProposedChange({
          variables: {
            source_branch,
            destination_branch,
            name,
            description,
            reviewers: reviewers || [],
            created_by: {
              id: user?.id,
            },
          },
        });

        toast(<Alert type={ALERT_TYPES.SUCCESS} message="Proposed change created" />, {
          toastId: "alert-success-CoreProposedChange-created",
        });

        const url = constructPath(`/proposed-changes/${data.CoreProposedChangeCreate.object.id}`);
        navigate(url);
      }}>
      <Card className="flex flex-wrap md:flex-nowrap items-start gap-4 justify-center w-full shadow-sm border-gray-300">
        <FormField
          name="source_branch"
          defaultValue=""
          rules={{
            required: "Required",
            validate: {
              branchExists: (value: string) => {
                const branchesName = sourceBranches.map(({ name }) => name);
                return branchesName.includes(value) || "Branch does not exist";
              },
            },
          }}
          render={({ field }) => (
            <div className="w-full relative mb-2 flex flex-col">
              <FormLabel>Source Branch *</FormLabel>
              <FormInput>
                <Combobox
                  {...field}
                  placeholder="Select a branch..."
                  items={branchesToSelectOptions(sourceBranches).map(({ name }) => ({
                    value: name,
                    label: name,
                  }))}
                />
              </FormInput>
              <FormMessage />
            </div>
          )}
        />

        <Icon
          icon="mdi:arrow-bottom"
          className="text-xl md:mt-8 shrink-0 md:-rotate-90 text-gray-500"
        />

        <FormField
          name="destination_branch"
          defaultValue={defaultBranch?.name}
          rules={{ required: "Required" }}
          render={({ field }) => (
            <div className="w-full relative mb-2 flex flex-col">
              <FormLabel>Destination Branch *</FormLabel>
              <FormInput>
                <Combobox disabled {...field} />
              </FormInput>
              <FormMessage />
            </div>
          )}
        />
      </Card>

      <FormField
        name="name"
        defaultValue=""
        rules={{ required: "Required" }}
        render={({ field }) => {
          return (
            <div className="relative mb-2 flex flex-col">
              <FormLabel>Name *</FormLabel>
              <FormInput>
                <Input {...field} />
              </FormInput>
              <FormMessage />
            </div>
          );
        }}
      />

      <FormField
        name="description"
        render={({ field }) => (
          <div>
            <FormLabel>Description</FormLabel>
            <FormInput>
              <MarkdownEditor {...field} onChange={(value: string) => field.onChange(value)} />
            </FormInput>
          </div>
        )}
      />

      <FormField
        name="reviewers"
        render={({ field }) => (
          <div>
            <FormLabel>Reviewers</FormLabel>
            <FormInput>
              <Select
                multiple
                options={
                  getAllAccountsData?.[ACCOUNT_GENERIC_OBJECT]?.edges.map((edge: any) => ({
                    id: edge?.node.id,
                    name: edge?.node?.display_label,
                  })) ?? []
                }
                {...field}
              />
            </FormInput>
          </div>
        )}
      />

      <div className="text-right">
        <LinkButton variant="outline" to={constructPath("/proposed-changes")} className="mr-2">
          Cancel
        </LinkButton>

        <FormSubmit>Create proposed change</FormSubmit>
      </div>

      {error && (
        <div className="bg-red-100 p-4 text-red-800 rounded-md text-sm">{error.message}</div>
      )}
    </Form>
  );
};<|MERGE_RESOLUTION|>--- conflicted
+++ resolved
@@ -25,10 +25,7 @@
 import { useNavigate } from "react-router-dom";
 import { toast } from "react-toastify";
 import { ACCOUNT_GENERIC_OBJECT } from "@/config/constants";
-<<<<<<< HEAD
-=======
 import { Spinner } from "@/components/ui/spinner";
->>>>>>> 985c25f3
 
 export const ProposedChangeCreateForm = () => {
   const { user } = useAuth();
