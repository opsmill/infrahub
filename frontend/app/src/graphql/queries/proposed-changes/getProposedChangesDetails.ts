--- conflicted
+++ resolved
@@ -1,13 +1,8 @@
 import Handlebars from "handlebars";
 
 export const getProposedChanges = Handlebars.compile(`
-<<<<<<< HEAD
-query GET_PROPOSED_CHANGES {
-  {{kind}}(ids: ["{{id}}"]) {
-=======
 query GET_PROPOSED_CHANGES($id: ID, $nodeId: String, $state: String) {
   {{kind}}(ids: [$id], state__value: $state) {
->>>>>>> aa0bcdb8
     count
     edges {
       node {
