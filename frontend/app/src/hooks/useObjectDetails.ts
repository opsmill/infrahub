--- conflicted
+++ resolved
@@ -5,7 +5,6 @@
 import { IModelSchema, genericsState } from "@/state/atoms/schema.atom";
 import { isGeneric } from "@/utils/common";
 import { getSchemaObjectColumns, getTabs } from "@/utils/getSchemaObjectColumns";
-import { PERMISSION_ALLOW, getPermission } from "@/utils/permissions";
 import { gql } from "@apollo/client";
 import { useAtomValue } from "jotai";
 
@@ -44,19 +43,11 @@
   });
 
   const permissionData =
-<<<<<<< HEAD
-    schema?.kind && apolloQuery?.data?.[schema.kind]?.permissions?.edges[0]?.node
-      ? apolloQuery.data[schema.kind].permissions.edges[0].node
-      : null;
-
-  const permission = permissionData ? getPermission(permissionData) : PERMISSION_ALLOW;
-=======
     schema?.kind && apolloQuery?.data?.[schema.kind]?.permissions?.edges
       ? apolloQuery.data[schema.kind].permissions.edges
       : null;
 
   const permission = getPermission(permissionData);
->>>>>>> 17883470
 
   return {
     ...apolloQuery,
