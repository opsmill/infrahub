import { ACCOUNT_TOKEN_OBJECT } from "@/config/constants";
import { getTokens } from "@/graphql/queries/accounts/getTokens";
import { getObjectItemsPaginated } from "@/graphql/queries/objects/getObjectItems";
import { Filter } from "@/hooks/useFilters";
import useQuery from "@/hooks/useQuery";
import { getPermission } from "@/screens/permission/utils";
import { IModelSchema, genericsState, profilesAtom, schemaState } from "@/state/atoms/schema.atom";
import { getObjectAttributes, getObjectRelationships } from "@/utils/getSchemaObjectColumns";
import { PERMISSION_ALLOW, getPermission } from "@/utils/permissions";
import { gql } from "@apollo/client";
import { useAtomValue } from "jotai";

const getQuery = (schema?: IModelSchema, filters?: Array<Filter>) => {
  if (!schema) return "query {ok}";

  if (schema.kind === ACCOUNT_TOKEN_OBJECT) {
    return getTokens;
  }

  const nodes = useAtomValue(schemaState);
  const generics = useAtomValue(genericsState);
  const profiles = useAtomValue(profilesAtom);

  const kindFilter = filters?.find((filter) => filter.name == "kind__value");

  const kindFilterSchema = [...nodes, ...generics, ...profiles].find(
    ({ kind }) => kind === kindFilter?.value
  );

  // All the filter values are being sent out as strings inside quotes.
  // This will not work if the type of filter value is not string.
  const filtersString = filters
    ? [
        // Add object filters
        ...filters
          .filter((filter) => filter.name !== "kind__value")
          .map((row) => {
            if (typeof row.value === "string") {
              return `${row.name}: "${row.value}"`;
            }

            if (Array.isArray(row.value)) {
              return `${row.name}: ${JSON.stringify(row.value.map((v) => v.id ?? v))}`;
            }

            return `${row.name}: ${row.value}`;
          }),
      ].join(",")
    : "";

  const attributes = getObjectAttributes({ schema, forListView: true });

  const relationships = getObjectRelationships({ schema, forListView: true });

  const isProfileSchema = schema.namespace === "Profile";

  return getObjectItemsPaginated({
    kind: kindFilterSchema?.kind || schema.kind,
    attributes,
    relationships,
    filters: filtersString,
    hasPermissions: !isProfileSchema,
  });
};

export const useObjectItems = (
  schema?: IModelSchema,
  filters?: Array<Filter>,
  kindFilter?: string
) => {
  const query = gql`
    ${getQuery(schema, filters)}
  `;

  const apolloQuery = useQuery(query, { notifyOnNetworkStatusChange: true, skip: !schema });

  const currentKind = kindFilter || schema?.kind;
  const hasPermission = !!(
    currentKind &&
    apolloQuery?.data &&
    apolloQuery?.data[currentKind]?.permissions
  );

  const permissionData = hasPermission
    ? apolloQuery.data[currentKind].permissions?.edges
      ? apolloQuery.data[currentKind].permissions.edges
      : apolloQuery.data[currentKind].permissions
    : null;

<<<<<<< HEAD
  const permission = permissionData ? getPermission(permissionData) : PERMISSION_ALLOW;
=======
  const permission = getPermission(permissionData);
>>>>>>> 17883470

  return {
    ...apolloQuery,
    permission,
  };
};<|MERGE_RESOLUTION|>--- conflicted
+++ resolved
@@ -6,7 +6,6 @@
 import { getPermission } from "@/screens/permission/utils";
 import { IModelSchema, genericsState, profilesAtom, schemaState } from "@/state/atoms/schema.atom";
 import { getObjectAttributes, getObjectRelationships } from "@/utils/getSchemaObjectColumns";
-import { PERMISSION_ALLOW, getPermission } from "@/utils/permissions";
 import { gql } from "@apollo/client";
 import { useAtomValue } from "jotai";
 
@@ -87,11 +86,7 @@
       : apolloQuery.data[currentKind].permissions
     : null;
 
-<<<<<<< HEAD
-  const permission = permissionData ? getPermission(permissionData) : PERMISSION_ALLOW;
-=======
   const permission = getPermission(permissionData);
->>>>>>> 17883470
 
   return {
     ...apolloQuery,
