--- conflicted
+++ resolved
@@ -29,53 +29,18 @@
   form?: UseFormReturn;
 }
 
-<<<<<<< HEAD
-export const Form = ({
-  form,
-  defaultValues,
-  className,
-  children,
-  onSubmit,
-  ...props
-}: FormProps) => {
-  const currentForm = form ?? useForm({ defaultValues });
+export const Form = React.forwardRef<FormRef, FormProps>(
+  ({ form, defaultValues, className, children, onSubmit, ...props }: FormProps, ref) => {
+    const currentForm = form ?? useForm({ defaultValues });
 
-  useEffect(() => {
-    currentForm.reset(defaultValues);
-  }, [JSON.stringify(defaultValues), currentForm.formState.isSubmitSuccessful]);
-
-  return (
-    <FormProvider {...currentForm}>
-      <form
-        onSubmit={(event) => {
-          if (event && event.stopPropagation) {
-            event.stopPropagation();
-          }
-
-          if (!onSubmit) return;
-
-          currentForm.handleSubmit(onSubmit)(event);
-        }}
-        className={classNames("space-y-4", className)}
-        {...props}>
-        {children}
-      </form>
-    </FormProvider>
-  );
-};
-=======
-export const Form = React.forwardRef<FormRef, FormProps>(
-  ({ defaultValues, className, children, onSubmit, ...props }, ref) => {
-    const form = useForm({ defaultValues });
-
-    useImperativeHandle(ref, () => form, []);
+    useImperativeHandle(ref, () => currentForm);
 
     useEffect(() => {
-      form.reset(defaultValues);
-    }, [JSON.stringify(defaultValues)]);
+      currentForm.reset(defaultValues);
+    }, [JSON.stringify(defaultValues), currentForm.formState.isSubmitSuccessful]);
 
     return (
-      <FormProvider {...form}>
+      <FormProvider {...currentForm}>
         <form
           onSubmit={(event) => {
             if (event && event.stopPropagation) {
@@ -84,7 +49,7 @@
 
             if (!onSubmit) return;
 
-            form.handleSubmit(onSubmit)(event);
+            currentForm.handleSubmit(onSubmit)(event);
           }}
           className={classNames("space-y-4", className)}
           {...props}>
@@ -94,7 +59,6 @@
     );
   }
 );
->>>>>>> 0b4e419d
 
 type FormFieldContextType = { id: string; name: string };
 const FormFieldContext = createContext<FormFieldContextType>({} as FormFieldContextType);
