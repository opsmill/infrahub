import { Button, ButtonProps } from "@/components/buttons/button-primitive";
import { classNames } from "@/utils/common";
import { Slot } from "@radix-ui/react-slot";
import React, {
  createContext,
  FormHTMLAttributes,
  HTMLAttributes,
  useContext,
  useEffect,
  useId,
} from "react";
import {
  Controller,
  ControllerProps,
  FormProvider,
  useForm,
  useFormContext,
  UseFormReturn,
} from "react-hook-form";
import { Spinner } from "@/components/ui/spinner";
import Label, { LabelProps } from "@/components/ui/label";

export interface FormProps extends Omit<FormHTMLAttributes<HTMLFormElement>, "onSubmit"> {
  onSubmit?: (v: Record<string, any>) => void;
  defaultValues?: Partial<Record<string, unknown>>;
  form?: UseFormReturn;
}

export const Form = ({
  form,
  defaultValues,
  className,
  children,
  onSubmit,
  ...props
}: FormProps) => {
  const currentForm = form ?? useForm({ defaultValues });

  useEffect(() => {
<<<<<<< HEAD
    currentForm.reset(defaultValues);
  }, [JSON.stringify(defaultValues)]);
=======
    form.reset(defaultValues);
  }, [JSON.stringify(defaultValues), form.formState.isSubmitSuccessful]);
>>>>>>> ed87fb2f

  return (
    <FormProvider {...currentForm}>
      <form
        onSubmit={(event) => {
          if (event && event.stopPropagation) {
            event.stopPropagation();
          }

          if (!onSubmit) return;

          currentForm.handleSubmit(onSubmit)(event);
        }}
        className={classNames("space-y-4", className)}
        {...props}>
        {children}
      </form>
    </FormProvider>
  );
};

type FormFieldContextType = { id: string; name: string };
const FormFieldContext = createContext<FormFieldContextType>({} as FormFieldContextType);

export const FormField = (props: ControllerProps) => {
  const { control } = useFormContext();
  const id = useId();

  return (
    <FormFieldContext.Provider value={{ id, name: props.name }}>
      <Controller control={control} {...props} shouldUnregister />
    </FormFieldContext.Provider>
  );
};

export const FormLabel = ({ ...props }: LabelProps) => {
  const { id } = useContext(FormFieldContext);

  return <Label htmlFor={id} {...props} />;
};

export const FormInput = React.forwardRef<
  React.ElementRef<typeof Slot>,
  React.ComponentPropsWithoutRef<typeof Slot>
>(({ ...props }, ref) => {
  const { id } = useContext(FormFieldContext);

  return <Slot ref={ref} id={id} {...props} />;
});

export const FormMessage = ({
  children,
  className,
  ...props
}: HTMLAttributes<HTMLParagraphElement>) => {
  const { getFieldState, formState } = useFormContext();
  const { name } = useContext(FormFieldContext);

  const { error } = getFieldState(name, formState);

  const message = error?.message?.toString() ?? children;
  if (!message) return null;

  return (
    <p
      className={classNames(
        "absolute -bottom-4 left-2 text-xs mt-1 italic text-gray-600",
        error && "text-red-600",
        className
      )}
      data-cy={error && "field-error-message"}
      {...props}>
      {message}
    </p>
  );
};

export const FormSubmit = React.forwardRef<HTMLButtonElement, ButtonProps>(
  ({ children, ...props }, ref) => {
    const { formState } = useFormContext();

    const isLoading = formState.isSubmitting || formState.isValidating;

    return (
      <Button ref={ref} disabled={isLoading} {...props} type="submit" data-cy="submit-form">
        <span className={classNames(isLoading && "invisible")}>{children}</span>
        {isLoading && <Spinner className="absolute" />}
      </Button>
    );
  }
);<|MERGE_RESOLUTION|>--- conflicted
+++ resolved
@@ -37,13 +37,8 @@
   const currentForm = form ?? useForm({ defaultValues });
 
   useEffect(() => {
-<<<<<<< HEAD
     currentForm.reset(defaultValues);
-  }, [JSON.stringify(defaultValues)]);
-=======
-    form.reset(defaultValues);
-  }, [JSON.stringify(defaultValues), form.formState.isSubmitSuccessful]);
->>>>>>> ed87fb2f
+  }, [JSON.stringify(defaultValues), currentForm.formState.isSubmitSuccessful]);
 
   return (
     <FormProvider {...currentForm}>
