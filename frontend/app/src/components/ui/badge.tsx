--- conflicted
+++ resolved
@@ -12,11 +12,7 @@
         green: "border-transparent bg-green-100 text-green-900",
         yellow: "border-transparent bg-yellow-100 text-yellow-900",
         red: "border-transparent bg-red-50 text-red-900",
-<<<<<<< HEAD
-=======
         purple: "border-transparent bg-purple-50 text-purple-900",
-
->>>>>>> 99950df3
         "green-outline": "border-2 text-green-700 border-green-500",
         "red-outline": "border-2 text-red-700 border-red-500",
       },
