--- conflicted
+++ resolved
@@ -15,15 +15,10 @@
         blue: "border-transparent bg-custom-blue-700/10 text-custom-blue-700",
         yellow: "border-transparent bg-yellow-100 text-yellow-900",
         purple: "border-transparent bg-purple-50 text-purple-900",
-<<<<<<< HEAD
-        "green-outline": "bg-custom-white border-2 text-green-700 border-green-500",
-        "red-outline": "bg-custom-white border-2 text-red-700 border-red-500",
         "blue-outline": "bg-custom-white border-custom-blue-700 text-custom-blue-700",
         "yellow-outline": "bg-custom-white border-yellow-100 text-yellow-900",
-=======
         "green-outline": "border-2 text-green-700 border-green-500",
         "red-outline": "border-2 text-red-700 border-red-500",
->>>>>>> 7669a5f2
       },
     },
     defaultVariants: {
