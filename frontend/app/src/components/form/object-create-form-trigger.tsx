--- conflicted
+++ resolved
@@ -2,13 +2,8 @@
 import ObjectForm from "@/components/form/object-form";
 import { ARTIFACT_OBJECT } from "@/config/constants";
 import graphqlClient from "@/graphql/graphqlClientApollo";
-<<<<<<< HEAD
-import { IModelSchema } from "@/state/atoms/schema.atom";
-import { Permission } from "@/utils/permissions";
-=======
 import { Permission } from "@/screens/permission/types";
 import { IModelSchema } from "@/state/atoms/schema.atom";
->>>>>>> 17883470
 import { Icon } from "@iconify-icon/react";
 import { useState } from "react";
 import { Button, ButtonProps } from "../buttons/button-primitive";
@@ -34,10 +29,6 @@
   }
 
   const isAllowed = permission.create.isAllowed;
-<<<<<<< HEAD
-  const tooltipMessage = permission.create.message;
-=======
->>>>>>> 17883470
 
   return (
     <>
