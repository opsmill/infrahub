--- conflicted
+++ resolved
@@ -191,9 +191,6 @@
 
   async function onSubmitCreate(data: Record<string, FormFieldValue>) {
     try {
-<<<<<<< HEAD
-      const newObject = getCreateMutationFromFormData(fields, data);
-=======
       if (schema.kind === ACCOUNT_TOKEN_OBJECT) {
         const mutationString = createToken({
           data: stringifyWithoutQuotes({
@@ -221,8 +218,7 @@
         return;
       }
 
-      const newObject = getMutationDetailsFromFormData(schema, data, "create", null, profiles);
->>>>>>> 9c8f9242
+      const newObject = getCreateMutationFromFormData(fields, data);
 
       if (!Object.keys(newObject).length) {
         return;
