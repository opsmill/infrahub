--- conflicted
+++ resolved
@@ -61,15 +61,16 @@
                 "border-b border-gray-200 h-[36px]",
                 row.link ? "hover:bg-gray-50 cursor-pointer" : ""
               )}
-<<<<<<< HEAD
-              data-cy="object-table-row">
+              data-cy="object-table-row"
+            >
               {columns.map((column, index) => {
                 return (
                   <td key={index} className="p-0">
                     {row.link && (
                       <Link
                         className="whitespace-wrap px-2 py-1 text-xs text-gray-900 flex items-center"
-                        to={row.link}>
+                        to={row.link}
+                      >
                         {renderRowValue(row.values[column.name])}
                       </Link>
                     )}
@@ -92,7 +93,8 @@
                         tooltipEnabled
                         variant="ghost"
                         size="square"
-                        className="p-4">
+                        className="p-4"
+                      >
                         <Icon icon="mdi:dots-vertical" className="" />
                       </ButtonWithTooltip>
                     </DropdownMenuTrigger>
@@ -101,7 +103,8 @@
                       {onUpdate && (
                         <DropdownMenuItem
                           onClick={() => onUpdate(row)}
-                          disabled={!auth?.permissions?.write}>
+                          disabled={!auth?.permissions?.write}
+                        >
                           <Icon icon="mdi:pencil" className="text-custom-blue-500" />
                           Edit
                         </DropdownMenuItem>
@@ -110,61 +113,14 @@
                       {onDelete && (
                         <DropdownMenuItem
                           onClick={() => onDelete(row)}
-                          disabled={!auth?.permissions?.write}>
+                          disabled={!auth?.permissions?.write}
+                        >
                           <Icon icon="mdi:trash-outline" className="text-red-500" />
                           Delete
                         </DropdownMenuItem>
                       )}
                     </DropdownMenuContent>
                   </DropdownMenu>
-=======
-              data-cy="object-table-row"
-            >
-              {columns.map((column, index) => (
-                <td key={index} className="p-0">
-                  {row.link && (
-                    <Link
-                      className="whitespace-wrap px-2 py-1 text-xs text-gray-900 flex items-center"
-                      to={row.link}
-                    >
-                      {row.values[column.name] ?? "-"}
-                    </Link>
-                  )}
-
-                  {!row.link && (
-                    <div className="whitespace-wrap px-2 py-1 text-xs text-gray-900 flex items-center">
-                      {row.values[column.name] ?? "-"}
-                    </div>
-                  )}
-                </td>
-              ))}
-
-              {(onUpdate || onDelete) && (
-                <td className="text-right">
-                  {onUpdate && (
-                    <Button
-                      variant="ghost"
-                      size="icon"
-                      disabled={!auth?.permissions?.write}
-                      onClick={() => onUpdate(row)}
-                      data-testid="update-row-button"
-                    >
-                      <Icon icon="mdi:pencil" className="text-custom-blue-500" />
-                    </Button>
-                  )}
-
-                  {onDelete && (
-                    <Button
-                      variant="ghost"
-                      size="icon"
-                      disabled={!auth?.permissions?.write}
-                      onClick={() => onDelete(row)}
-                      data-testid="delete-row-button"
-                    >
-                      <Icon icon="mdi:trash-outline" className="text-red-500" />
-                    </Button>
-                  )}
->>>>>>> c80744a0
                 </td>
               )}
             </tr>
