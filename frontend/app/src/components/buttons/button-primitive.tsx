import { focusStyle } from "@/components/ui/style";
import { Tooltip, TooltipProps } from "@/components/ui/tooltip";
import LoadingScreen from "@/screens/loading-screen/loading-screen";
import { classNames } from "@/utils/common";
import { cva, type VariantProps } from "class-variance-authority";
import { ButtonHTMLAttributes, forwardRef } from "react";
import { Link, LinkProps } from "react-router-dom";

const buttonVariants = cva(
  "inline-flex items-center justify-center whitespace-nowrap rounded-md text-sm font-medium disabled:opacity-60 disabled:cursor-disabled",
  {
    variants: {
      variant: {
        primary: "text-white bg-custom-blue-700 shadow hover:bg-custom-blue-700/90",
<<<<<<< HEAD
        active: "text-white bg-green-400 shadow hover:bg-green-300",
        danger: "text-white bg-red-400 shadow hover:bg-red-300",
=======
        active: "text-white bg-green-500 shadow hover:bg-green-500/90",
>>>>>>> 003fe143
        outline: "border bg-custom-white shadow-sm hover:bg-gray-100",
        ghost: "hover:bg-gray-100",
      },
      size: {
        default: "h-9 px-4 py-2",
        xs: "h-7 px-2 text-xs",
        sm: "h-7 px-2 text-sm",
        icon: "h-7 w-7 rounded-full",
        square: "h-9 w-9 rounded-md",
      },
    },
    defaultVariants: {
      variant: "primary",
      size: "default",
    },
  }
);

export interface ButtonProps
  extends ButtonHTMLAttributes<HTMLButtonElement>,
    VariantProps<typeof buttonVariants> {
  isLoading?: boolean;
}

export const Button = forwardRef<HTMLButtonElement, ButtonProps>(
  ({ className, variant, size, type = "button", children, isLoading, ...props }, ref) => {
    return (
      <button
        type={type}
        className={classNames(focusStyle, buttonVariants({ variant, size, className }))}
        ref={ref}
        {...props}>
        {isLoading && <LoadingScreen hideText size={8} />}
        {!isLoading && children}
      </button>
    );
  }
);

interface ButtonWithTooltipProps extends ButtonProps {
  tooltipContent?: TooltipProps["content"];
  tooltipEnabled?: TooltipProps["enabled"];
}

export const ButtonWithTooltip = forwardRef<HTMLButtonElement, ButtonWithTooltipProps>(
  ({ tooltipContent, tooltipEnabled, ...props }, ref) => (
    <Tooltip enabled={tooltipEnabled} content={tooltipContent}>
      <Button ref={ref} {...props} />
    </Tooltip>
  )
);

export interface LinkButtonProps extends LinkProps, VariantProps<typeof buttonVariants> {}

export const LinkButton = forwardRef<HTMLAnchorElement, LinkButtonProps>(
  ({ className, variant, size, ...props }, ref) => {
    return (
      <Link
        ref={ref}
        className={classNames(focusStyle, buttonVariants({ variant, size, className }))}
        {...props}
      />
    );
  }
);<|MERGE_RESOLUTION|>--- conflicted
+++ resolved
@@ -12,12 +12,8 @@
     variants: {
       variant: {
         primary: "text-white bg-custom-blue-700 shadow hover:bg-custom-blue-700/90",
-<<<<<<< HEAD
-        active: "text-white bg-green-400 shadow hover:bg-green-300",
         danger: "text-white bg-red-400 shadow hover:bg-red-300",
-=======
         active: "text-white bg-green-500 shadow hover:bg-green-500/90",
->>>>>>> 003fe143
         outline: "border bg-custom-white shadow-sm hover:bg-gray-100",
         ghost: "hover:bg-gray-100",
       },
