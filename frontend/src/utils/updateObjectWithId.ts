--- conflicted
+++ resolved
@@ -5,13 +5,7 @@
 declare var Handlebars: any;
 
 const mutationTemplate = Handlebars.compile(`mutation {{kind.value}}Update {
-<<<<<<< HEAD
-  {{name}}_update (data: {
-    id: "{{id}}", {{{arguments}}}
-  }) {
-=======
   {{name}}_update (data: {{{data}}}) {
->>>>>>> 313f33fd
       ok
   }
 }
