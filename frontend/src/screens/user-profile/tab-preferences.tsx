--- conflicted
+++ resolved
@@ -1,25 +1,11 @@
-<<<<<<< HEAD
 import { ALERT_TYPES, Alert } from "@/components/ui/alert";
-import { ACCOUNT_SELF_UPDATE_OBJECT } from "@/config/constants";
-import graphqlClient from "@/graphql/graphqlClientApollo";
-import { updateObjectWithId } from "@/graphql/mutations/objects/updateObjectWithId";
-import { stringifyWithoutQuotes } from "@/utils/string";
-import { gql } from "@apollo/client";
-import { useState } from "react";
-import { toast } from "react-toastify";
-import { DynamicFieldData } from "../edit-form-hook/dynamic-control-types";
-import { Form } from "../edit-form-hook/form";
-
-const fields: DynamicFieldData[] = [
-=======
 import { useMutation } from "@apollo/client";
 import { toast } from "react-toastify";
-import { ALERT_TYPES, Alert } from "../../components/utils/alert";
-import Content from "../layout/content";
-import { Card } from "../../components/ui/card";
 import DynamicForm from "../../components/form/dynamic-form";
 import { DynamicFieldProps } from "../../components/form/fields/common";
+import { Card } from "../../components/ui/card";
 import { UPDATE_ACCOUNT_PASSWORD } from "../../graphql/mutations/accounts/updateAccountPassword";
+import Content from "../layout/content";
 
 type UpdatePasswordFormData = {
   newPassword: string;
@@ -27,7 +13,6 @@
 };
 
 const fields: Array<DynamicFieldProps> = [
->>>>>>> 2a0db313
   {
     name: "newPassword",
     label: "New password",
