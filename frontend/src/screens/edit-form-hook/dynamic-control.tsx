--- conflicted
+++ resolved
@@ -25,10 +25,6 @@
     config,
   } = props;
 
-<<<<<<< HEAD
-  const { setValue, getValues } = useFormContext();
-
-=======
   const { setValue, getValues, register } = useFormContext();
 
   if (type === "checkbox") {
@@ -43,7 +39,6 @@
     });
   }
 
->>>>>>> bd0287e7
   // Initial state to reuse user value or value from props if not defined
   const [localValue, setLocalValue] = useState(getValues(name) && !value ? getValues(name) : value);
 
