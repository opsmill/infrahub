<<<<<<< HEAD
import { forwardRef, useCallback, useEffect, useImperativeHandle, useState } from "react";
import { useParams } from "react-router-dom";
=======
import { useCallback, useEffect, useState } from "react";
>>>>>>> 50879b80
import { toast } from "react-toastify";
import { StringParam, useQueryParam } from "use-query-params";
import { ALERT_TYPES, Alert } from "../../components/utils/alert";
import { CONFIG } from "../../config/config";
import { QSP } from "../../config/qsp";
import { fetchUrl, getUrlWithQsp } from "../../utils/fetch";
import LoadingScreen from "../loading-screen/loading-screen";
import { DataDiffNode } from "./data-diff-node";
import { useAtomValue } from "jotai/index";
import { currentBranchAtom } from "../../state/atoms/branches.atom";

<<<<<<< HEAD
export const SchemaDiff = forwardRef((props, ref) => {
  const { branchname } = useParams();
=======
export const SchemaDiff = () => {
  const currentBranch = useAtomValue(currentBranchAtom);
>>>>>>> 50879b80
  const [diff, setDiff] = useState([]);
  const [isLoading, setIsLoading] = useState(false);
  const [branchOnly] = useQueryParam(QSP.BRANCH_FILTER_BRANCH_ONLY, StringParam);
  const [timeFrom] = useQueryParam(QSP.BRANCH_FILTER_TIME_FROM, StringParam);
  const [timeTo] = useQueryParam(QSP.BRANCH_FILTER_TIME_TO, StringParam);

  const fetchDiffDetails = useCallback(async () => {
    if (!currentBranch) return;

    setIsLoading(true);

    const url = CONFIG.SCHEMA_DIFF_URL(currentBranch.name);

    const options: string[][] = [
      ["branch_only", branchOnly ?? ""],
      ["time_from", timeFrom ?? ""],
      ["time_to", timeTo ?? ""],
    ].filter(([, v]) => v !== undefined && v !== "");

    const urlWithQsp = getUrlWithQsp(url, options);

    try {
      const diffDetails = await fetchUrl(urlWithQsp);

      setDiff(diffDetails?.diffs ?? []);
    } catch (err) {
      console.error("Error when loading branch diff: ", err);
      toast(<Alert type={ALERT_TYPES.ERROR} message="Error while loading branch diff" />);
    }

    setIsLoading(false);
  }, [currentBranch?.name, branchOnly, timeFrom, timeTo]);

  // Provide refetch function to parent
  useImperativeHandle(ref, () => ({ refetch: fetchDiffDetails }));

  useEffect(() => {
    fetchDiffDetails();
  }, [fetchDiffDetails]);

  return (
    <>
      {isLoading && <LoadingScreen />}

      {!isLoading && (
        <div>
          {diff?.map((node: any, index: number) => (
            <DataDiffNode key={index} node={node} />
          ))}
        </div>
      )}
    </>
  );
});<|MERGE_RESOLUTION|>--- conflicted
+++ resolved
@@ -1,9 +1,4 @@
-<<<<<<< HEAD
 import { forwardRef, useCallback, useEffect, useImperativeHandle, useState } from "react";
-import { useParams } from "react-router-dom";
-=======
-import { useCallback, useEffect, useState } from "react";
->>>>>>> 50879b80
 import { toast } from "react-toastify";
 import { StringParam, useQueryParam } from "use-query-params";
 import { ALERT_TYPES, Alert } from "../../components/utils/alert";
@@ -15,13 +10,8 @@
 import { useAtomValue } from "jotai/index";
 import { currentBranchAtom } from "../../state/atoms/branches.atom";
 
-<<<<<<< HEAD
 export const SchemaDiff = forwardRef((props, ref) => {
-  const { branchname } = useParams();
-=======
-export const SchemaDiff = () => {
   const currentBranch = useAtomValue(currentBranchAtom);
->>>>>>> 50879b80
   const [diff, setDiff] = useState([]);
   const [isLoading, setIsLoading] = useState(false);
   const [branchOnly] = useQueryParam(QSP.BRANCH_FILTER_BRANCH_ONLY, StringParam);
