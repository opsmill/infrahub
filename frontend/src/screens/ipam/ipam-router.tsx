--- conflicted
+++ resolved
@@ -21,12 +21,8 @@
   IP_PREFIX_GENERIC,
 } from "./constants";
 import IpamIPAddresses from "./ip-addresses/ipam-ip-address";
+import { reloadIpamTreeAtom } from "./ipam-tree/ipam-tree.state";
 import IpamIPPrefixes from "./prefixes/ipam-prefixes";
-<<<<<<< HEAD
-=======
-import { constructPath } from "../../utils/fetch";
-import { reloadIpamTreeAtom } from "./ipam-tree/ipam-tree.state";
->>>>>>> 893c6277
 
 const tabToKind = {
   [IPAM_TABS.IP_DETAILS]: IP_ADDRESS_GENERIC,
