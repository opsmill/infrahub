import { useAtom, useAtomValue, useSetAtom } from "jotai";
import React, { useEffect, useState } from "react";
import { ITreeViewOnLoadDataProps, NodeId } from "react-accessible-treeview";
import { Link, useNavigate, useParams } from "react-router-dom";
import { Icon } from "@iconify-icon/react";
import { TreeItemProps, Tree } from "../../../components/ui/tree";
import { useLazyQuery } from "../../../hooks/useQuery";

<<<<<<< HEAD
import { useAtomValue } from "jotai/index";
import { StringParam, useQueryParam } from "use-query-params";
import {
  GET_PREFIXES_ONLY,
  GET_PREFIX_ANCESTORS,
  GET_TOP_LEVEL_PREFIXES,
} from "../../../graphql/queries/ipam/prefixes";
import { defaultNamespaceAtom } from "../../../state/atoms/namespace.atom";
import { genericsState, schemaState } from "../../../state/atoms/schema.atom";
import { constructPathForIpam } from "../common/utils";
import { IPAM_QSP, IPAM_ROUTE, IPAM_TREE_ROOT_ID, IP_PREFIX_GENERIC } from "../constants";
=======
import { GET_PREFIXES_ONLY } from "../../../graphql/queries/ipam/prefixes";
import { genericsState, schemaState } from "../../../state/atoms/schema.atom";
import { constructPathForIpam } from "../common/utils";
>>>>>>> 893c6277
import { IpamTreeSkeleton } from "./ipam-tree-skeleton";
import { IPAM_ROUTE } from "../constants";
import {
<<<<<<< HEAD
  AncestorsData,
  EMPTY_IPAM_TREE,
=======
  formatIPPrefixResponseForTreeView,
  getTreeItemAncestors,
>>>>>>> 893c6277
  PrefixData,
  formatIPPrefixResponseForTreeView,
  updateTreeData,
} from "./utils";
import { ipamTreeAtom, reloadIpamTreeAtom } from "./ipam-tree.state";

export default function IpamTree() {
  const { prefix } = useParams();
<<<<<<< HEAD
  const [namespace] = useQueryParam(IPAM_QSP.NAMESPACE, StringParam);
  const defaultNamespace = useAtomValue(defaultNamespaceAtom);
  const [selected, setSelected] = useState<NodeId[]>([]);
  const [isLoading, setLoading] = useState(true);
  const [treeData, setTreeData] = useState(EMPTY_IPAM_TREE);
  const [fetchTopLevelIpPrefixes] = useLazyQuery<PrefixData>(GET_TOP_LEVEL_PREFIXES, {
    variables: { namespaces: namespace ? [namespace] : [defaultNamespace] },
  });
  const [fetchPrefixAncestors] = useLazyQuery<AncestorsData>(GET_PREFIX_ANCESTORS, {
    variables: { namespaces: namespace ? [namespace] : [defaultNamespace] },
  });
=======
  const [expandedIds, setExpandedIds] = useState<NodeId[]>([]);
  const [isLoading, setLoading] = useState(true);
  const [treeData, setTreeData] = useAtom(ipamTreeAtom);
  const reloadIpamTree = useSetAtom(reloadIpamTreeAtom);
>>>>>>> 893c6277
  const [fetchPrefixes] = useLazyQuery<PrefixData, { parentIds: string[] }>(GET_PREFIXES_ONLY);
  const navigate = useNavigate();

  useEffect(() => {
<<<<<<< HEAD
    fetchTopLevelIpPrefixes()
      .then(({ data: prefixes }) => {
        if (!prefixes) return;

        const topLevelTreeItems = formatIPPrefixResponseForTreeView(prefixes);

        // assign all prefixes and IP addresses without parent to the root node
        return updateTreeData(EMPTY_IPAM_TREE, IPAM_TREE_ROOT_ID, topLevelTreeItems);
      })
      .then((tree) => {
        if (!tree) return;

        if (!prefix) {
          setTreeData(tree);
          setLoading(false);
          return;
        }

        fetchPrefixAncestors({ variables: { ids: [prefix] } })
          .then(({ data: ancestors }) => {
            if (!ancestors) return;

            const prefixAncestorsData = ancestors[IP_PREFIX_GENERIC].edges[0];

            if (!prefixAncestorsData) {
              setTreeData(tree);
              setLoading(false);
              return;
            }

            const ancestorNodes = prefixAncestorsData.node.ancestors.edges.map(({ node }) => ({
              id: node.id,
              name: node.display_label,
              parentId: node.parent.node?.id ?? IPAM_TREE_ROOT_ID,
            }));

            const parentToChildMap: Record<string, string> = {};

            ancestorNodes.forEach(({ id, parentId }) => {
              parentToChildMap[parentId] = id;
            });

            const orderedAncestorIds: string[] = [];

            const traverseHierarchy = (map: Record<string, string>, parentId: string) => {
              const childId = map[parentId];
              if (!childId) return;

              orderedAncestorIds.push(childId);
              traverseHierarchy(map, childId);
            };

            traverseHierarchy(parentToChildMap, IPAM_TREE_ROOT_ID);

            return orderedAncestorIds;
          })
          .then((orderedAncestorIds) => {
            if (!orderedAncestorIds) return;

            fetchPrefixes({ variables: { parentIds: orderedAncestorIds } }).then(({ data }) => {
              if (!data) return;

              const treeItems = formatIPPrefixResponseForTreeView(data);
              const groupedByParent = R.groupBy(
                (node) => node.parent?.toString() ?? IPAM_TREE_ROOT_ID,
                treeItems
              );

              const newTree = orderedAncestorIds.reduce((acc, currentAncestorId) => {
                const children = groupedByParent[currentAncestorId];
                if (!children) return acc;
                return updateTreeData(acc, currentAncestorId, children);
              }, tree);

              const currentPrefix = newTree.find(({ id }) => id === prefix);
              setTreeData(newTree);
              setSelected(
                currentPrefix ? [...orderedAncestorIds, currentPrefix.id] : orderedAncestorIds
              );
              setLoading(false);
            });
          });
      });
  }, [namespace, defaultNamespace]);
=======
    reloadIpamTree(prefix).then((newTree) => {
      if (prefix) {
        const ancestorIds = getTreeItemAncestors(newTree, prefix).map(({ id }) => id);
        setExpandedIds(ancestorIds);
      }
      setLoading(false);
    });
  }, []);
>>>>>>> 893c6277

  const onLoadData = async ({ element }: ITreeViewOnLoadDataProps) => {
    if (element.children.length > 0) return; // To avoid refetching data

    const { data } = await fetchPrefixes({
      variables: { parentIds: [element.id.toString()] },
    });

    if (!data) return;

    const treeNodes = formatIPPrefixResponseForTreeView(data);
    setTreeData((tree) => updateTreeData(tree, element.id.toString(), treeNodes));
  };

  return (
    <nav className="min-w-64">
      <h3 className="font-semibold text-sm mb-3">Navigation</h3>

      {isLoading || !defaultNamespace ? (
        <IpamTreeSkeleton />
      ) : (
        <Tree
          data={treeData}
          itemContent={IpamTreeItem}
          onLoadData={onLoadData}
          selectedIds={prefix ? [prefix] : []}
          defaultExpandedIds={expandedIds}
          onNodeSelect={({ element, isSelected }) => {
            if (!isSelected) return;

            const url = constructPathForIpam(`${IPAM_ROUTE.PREFIXES}/${element.id}`);
            navigate(url);
          }}
          data-testid="ipam-tree"
        />
      )}
    </nav>
  );
}

const IpamTreeItem = ({ element }: TreeItemProps) => {
  const nodes = useAtomValue(schemaState);
  const generics = useAtomValue(genericsState);

  const schema = [...nodes, ...generics].find(({ kind }) => kind === element.metadata?.kind);
  const url = constructPathForIpam(`${IPAM_ROUTE.PREFIXES}/${element.id}`);

  return (
    <Link
      to={url}
      tabIndex={-1}
      className="flex items-center gap-2 overflow-hidden"
      data-testid="ipam-tree-item">
      {schema?.icon ? <Icon icon={schema.icon as string} /> : <div className="w-4" />}
      <span className="truncate">{element.name}</span>
    </Link>
  );
};<|MERGE_RESOLUTION|>--- conflicted
+++ resolved
@@ -1,155 +1,39 @@
+import { Icon } from "@iconify-icon/react";
 import { useAtom, useAtomValue, useSetAtom } from "jotai";
-import React, { useEffect, useState } from "react";
+import { useEffect, useState } from "react";
 import { ITreeViewOnLoadDataProps, NodeId } from "react-accessible-treeview";
 import { Link, useNavigate, useParams } from "react-router-dom";
-import { Icon } from "@iconify-icon/react";
-import { TreeItemProps, Tree } from "../../../components/ui/tree";
+import { Tree, TreeItemProps } from "../../../components/ui/tree";
 import { useLazyQuery } from "../../../hooks/useQuery";
 
-<<<<<<< HEAD
-import { useAtomValue } from "jotai/index";
 import { StringParam, useQueryParam } from "use-query-params";
-import {
-  GET_PREFIXES_ONLY,
-  GET_PREFIX_ANCESTORS,
-  GET_TOP_LEVEL_PREFIXES,
-} from "../../../graphql/queries/ipam/prefixes";
+import { GET_PREFIXES_ONLY } from "../../../graphql/queries/ipam/prefixes";
 import { defaultNamespaceAtom } from "../../../state/atoms/namespace.atom";
 import { genericsState, schemaState } from "../../../state/atoms/schema.atom";
 import { constructPathForIpam } from "../common/utils";
-import { IPAM_QSP, IPAM_ROUTE, IPAM_TREE_ROOT_ID, IP_PREFIX_GENERIC } from "../constants";
-=======
-import { GET_PREFIXES_ONLY } from "../../../graphql/queries/ipam/prefixes";
-import { genericsState, schemaState } from "../../../state/atoms/schema.atom";
-import { constructPathForIpam } from "../common/utils";
->>>>>>> 893c6277
+import { IPAM_QSP, IPAM_ROUTE } from "../constants";
 import { IpamTreeSkeleton } from "./ipam-tree-skeleton";
-import { IPAM_ROUTE } from "../constants";
+import { ipamTreeAtom, reloadIpamTreeAtom } from "./ipam-tree.state";
 import {
-<<<<<<< HEAD
-  AncestorsData,
-  EMPTY_IPAM_TREE,
-=======
+  PrefixData,
   formatIPPrefixResponseForTreeView,
   getTreeItemAncestors,
->>>>>>> 893c6277
-  PrefixData,
-  formatIPPrefixResponseForTreeView,
   updateTreeData,
 } from "./utils";
-import { ipamTreeAtom, reloadIpamTreeAtom } from "./ipam-tree.state";
 
 export default function IpamTree() {
   const { prefix } = useParams();
-<<<<<<< HEAD
   const [namespace] = useQueryParam(IPAM_QSP.NAMESPACE, StringParam);
   const defaultNamespace = useAtomValue(defaultNamespaceAtom);
-  const [selected, setSelected] = useState<NodeId[]>([]);
-  const [isLoading, setLoading] = useState(true);
-  const [treeData, setTreeData] = useState(EMPTY_IPAM_TREE);
-  const [fetchTopLevelIpPrefixes] = useLazyQuery<PrefixData>(GET_TOP_LEVEL_PREFIXES, {
-    variables: { namespaces: namespace ? [namespace] : [defaultNamespace] },
-  });
-  const [fetchPrefixAncestors] = useLazyQuery<AncestorsData>(GET_PREFIX_ANCESTORS, {
-    variables: { namespaces: namespace ? [namespace] : [defaultNamespace] },
-  });
-=======
   const [expandedIds, setExpandedIds] = useState<NodeId[]>([]);
   const [isLoading, setLoading] = useState(true);
   const [treeData, setTreeData] = useAtom(ipamTreeAtom);
   const reloadIpamTree = useSetAtom(reloadIpamTreeAtom);
->>>>>>> 893c6277
   const [fetchPrefixes] = useLazyQuery<PrefixData, { parentIds: string[] }>(GET_PREFIXES_ONLY);
   const navigate = useNavigate();
 
   useEffect(() => {
-<<<<<<< HEAD
-    fetchTopLevelIpPrefixes()
-      .then(({ data: prefixes }) => {
-        if (!prefixes) return;
-
-        const topLevelTreeItems = formatIPPrefixResponseForTreeView(prefixes);
-
-        // assign all prefixes and IP addresses without parent to the root node
-        return updateTreeData(EMPTY_IPAM_TREE, IPAM_TREE_ROOT_ID, topLevelTreeItems);
-      })
-      .then((tree) => {
-        if (!tree) return;
-
-        if (!prefix) {
-          setTreeData(tree);
-          setLoading(false);
-          return;
-        }
-
-        fetchPrefixAncestors({ variables: { ids: [prefix] } })
-          .then(({ data: ancestors }) => {
-            if (!ancestors) return;
-
-            const prefixAncestorsData = ancestors[IP_PREFIX_GENERIC].edges[0];
-
-            if (!prefixAncestorsData) {
-              setTreeData(tree);
-              setLoading(false);
-              return;
-            }
-
-            const ancestorNodes = prefixAncestorsData.node.ancestors.edges.map(({ node }) => ({
-              id: node.id,
-              name: node.display_label,
-              parentId: node.parent.node?.id ?? IPAM_TREE_ROOT_ID,
-            }));
-
-            const parentToChildMap: Record<string, string> = {};
-
-            ancestorNodes.forEach(({ id, parentId }) => {
-              parentToChildMap[parentId] = id;
-            });
-
-            const orderedAncestorIds: string[] = [];
-
-            const traverseHierarchy = (map: Record<string, string>, parentId: string) => {
-              const childId = map[parentId];
-              if (!childId) return;
-
-              orderedAncestorIds.push(childId);
-              traverseHierarchy(map, childId);
-            };
-
-            traverseHierarchy(parentToChildMap, IPAM_TREE_ROOT_ID);
-
-            return orderedAncestorIds;
-          })
-          .then((orderedAncestorIds) => {
-            if (!orderedAncestorIds) return;
-
-            fetchPrefixes({ variables: { parentIds: orderedAncestorIds } }).then(({ data }) => {
-              if (!data) return;
-
-              const treeItems = formatIPPrefixResponseForTreeView(data);
-              const groupedByParent = R.groupBy(
-                (node) => node.parent?.toString() ?? IPAM_TREE_ROOT_ID,
-                treeItems
-              );
-
-              const newTree = orderedAncestorIds.reduce((acc, currentAncestorId) => {
-                const children = groupedByParent[currentAncestorId];
-                if (!children) return acc;
-                return updateTreeData(acc, currentAncestorId, children);
-              }, tree);
-
-              const currentPrefix = newTree.find(({ id }) => id === prefix);
-              setTreeData(newTree);
-              setSelected(
-                currentPrefix ? [...orderedAncestorIds, currentPrefix.id] : orderedAncestorIds
-              );
-              setLoading(false);
-            });
-          });
-      });
-  }, [namespace, defaultNamespace]);
-=======
-    reloadIpamTree(prefix).then((newTree) => {
+    reloadIpamTree(prefix, namespace).then((newTree) => {
       if (prefix) {
         const ancestorIds = getTreeItemAncestors(newTree, prefix).map(({ id }) => id);
         setExpandedIds(ancestorIds);
@@ -157,7 +41,6 @@
       setLoading(false);
     });
   }, []);
->>>>>>> 893c6277
 
   const onLoadData = async ({ element }: ITreeViewOnLoadDataProps) => {
     if (element.children.length > 0) return; // To avoid refetching data
