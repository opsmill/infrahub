<<<<<<< HEAD
import { useAtomValue } from "jotai/index";
import { useMemo } from "react";
import { Card } from "../../components/ui/card";
import { genericsState } from "../../state/atoms/schema.atom";
import Content from "../layout/content";
import LoadingScreen from "../loading-screen/loading-screen";
=======
import { useMemo } from "react";
import { Outlet } from "react-router-dom";
import { useAtomValue } from "jotai";

import { Card } from "../../components/ui/card";
import Content from "../layout/content";
import IpamTree from "./ipam-tree";
import { currentSchemaHashAtom, genericsState } from "../../state/atoms/schema.atom";
>>>>>>> 5d344437
import { IP_PREFIX_DEFAULT_SCHEMA_KIND } from "./constants";
import IpamRouter from "./ipam-router";
import IpamTree from "./ipam-tree";

export default function IpamPage() {
  const generics = useAtomValue(genericsState);
  const currentSchemaHash = useAtomValue(currentSchemaHashAtom);

  const prefixSchema = useMemo(
    () => generics.find(({ kind }) => kind === IP_PREFIX_DEFAULT_SCHEMA_KIND),
    [currentSchemaHash]
  );

  return (
    <>
      <Content.Title title="IP Address Manager" />
<<<<<<< HEAD
      <Content>
        <div className="p-2 flex flex-no-wrap gap-2 items-stretch min-h-full">
          <Card>
            <IpamTree />
          </Card>
=======
>>>>>>> 5d344437

      <Content className="flex p-2 gap-2">
        <Card className="overflow-auto">
          <IpamTree prefixSchema={prefixSchema} />
        </Card>

        <section className="flex-grow">
          <Outlet />
        </section>
      </Content>
    </>
  );
}<|MERGE_RESOLUTION|>--- conflicted
+++ resolved
@@ -1,22 +1,11 @@
-<<<<<<< HEAD
-import { useAtomValue } from "jotai/index";
-import { useMemo } from "react";
-import { Card } from "../../components/ui/card";
-import { genericsState } from "../../state/atoms/schema.atom";
-import Content from "../layout/content";
-import LoadingScreen from "../loading-screen/loading-screen";
-=======
+import { useAtomValue } from "jotai";
 import { useMemo } from "react";
 import { Outlet } from "react-router-dom";
-import { useAtomValue } from "jotai";
 
 import { Card } from "../../components/ui/card";
+import { currentSchemaHashAtom, genericsState } from "../../state/atoms/schema.atom";
 import Content from "../layout/content";
-import IpamTree from "./ipam-tree";
-import { currentSchemaHashAtom, genericsState } from "../../state/atoms/schema.atom";
->>>>>>> 5d344437
 import { IP_PREFIX_DEFAULT_SCHEMA_KIND } from "./constants";
-import IpamRouter from "./ipam-router";
 import IpamTree from "./ipam-tree";
 
 export default function IpamPage() {
@@ -31,14 +20,6 @@
   return (
     <>
       <Content.Title title="IP Address Manager" />
-<<<<<<< HEAD
-      <Content>
-        <div className="p-2 flex flex-no-wrap gap-2 items-stretch min-h-full">
-          <Card>
-            <IpamTree />
-          </Card>
-=======
->>>>>>> 5d344437
 
       <Content className="flex p-2 gap-2">
         <Card className="overflow-auto">
