--- conflicted
+++ resolved
@@ -1,13 +1,10 @@
+export const NAMESPACE_GENERIC = "BuiltinIPNamespace";
 export const IP_ADDRESS_GENERIC = "BuiltinIPAddress";
 export const IP_PREFIX_GENERIC = "BuiltinIPPrefix";
-<<<<<<< HEAD
 export const POOLS_PEER = [IP_ADDRESS_GENERIC, IP_PREFIX_GENERIC];
 export const POOLS_DICTIONNARY = {
   IpamIPPrefix: "CorePrefixPool",
 };
-=======
-export const NAMESPACE_GENERIC = "BuiltinIPNamespace";
->>>>>>> f173725d
 
 export const IPAM_TREE_ROOT_ID = "root" as const;
 
