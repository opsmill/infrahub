import { gql } from "@apollo/client";
import { Icon } from "@iconify-icon/react";
import { useAtomValue, useSetAtom } from "jotai";
import { forwardRef, useImperativeHandle, useState } from "react";
import { useParams } from "react-router-dom";
import { toast } from "react-toastify";
import { StringParam, useQueryParam } from "use-query-params";
import SlideOver from "../../../components/display/slide-over";
import ModalDelete from "../../../components/modals/modal-delete";
import ProgressBarChart from "../../../components/stats/progress-bar-chart";
import { Table } from "../../../components/table/table";
import { ALERT_TYPES, Alert } from "../../../components/utils/alert";
import { Pagination } from "../../../components/utils/pagination";
import { DEFAULT_BRANCH_NAME } from "../../../config/constants";
import graphqlClient from "../../../graphql/graphqlClientApollo";
import { deleteObject } from "../../../graphql/mutations/objects/deleteObject";
import { GET_PREFIXES } from "../../../graphql/queries/ipam/prefixes";
import useQuery from "../../../hooks/useQuery";
import { currentBranchAtom } from "../../../state/atoms/branches.atom";
import { defaultNamespaceAtom } from "../../../state/atoms/namespace.atom";
import { datetimeAtom } from "../../../state/atoms/time.atom";
import { stringifyWithoutQuotes } from "../../../utils/string";
import ErrorScreen from "../../errors/error-screen";
import LoadingScreen from "../../loading-screen/loading-screen";
import ObjectItemEditComponent from "../../object-item-edit/object-item-edit-paginated";
import { constructPathForIpam } from "../common/utils";
<<<<<<< HEAD
import { IPAM_QSP, IPAM_ROUTE, IP_PREFIX_GENERIC } from "../constants";
=======
import { IPAM_ROUTE, IP_PREFIX_GENERIC } from "../constants";
import { reloadIpamTreeAtom } from "../ipam-tree/ipam-tree.state";
>>>>>>> 893c6277

const IpamIPPrefixesSummaryList = forwardRef((props, ref) => {
  const { prefix } = useParams();
  const branch = useAtomValue(currentBranchAtom);
  const date = useAtomValue(datetimeAtom);
  const [namespace] = useQueryParam(IPAM_QSP.NAMESPACE, StringParam);
  const defaultNamespace = useAtomValue(defaultNamespaceAtom);
  const [relatedRowToDelete, setRelatedRowToDelete] = useState();
  const [isLoading, setIsLoading] = useState(false);
  const [relatedObjectToEdit, setRelatedObjectToEdit] = useState();
  const reloadIpamTree = useSetAtom(reloadIpamTreeAtom);

  const { loading, error, data, refetch } = useQuery(GET_PREFIXES, {
    variables: { namespaces: namespace ? [namespace] : [defaultNamespace] },
    skip: !defaultNamespace,
  });

  useImperativeHandle(ref, () => ({ refetch }));

  const columns = [
    { name: "prefix", label: "Prefix" },
    { name: "description", label: "Description" },
    { name: "member_type", label: "Member Type" },
    { name: "is_pool", label: "Is Pool" },
    { name: "is_top_level", label: "Is Top Level" },
    { name: "utilization", label: "Utilization" },
    { name: "ip_namespace", label: "IP Namespace" },
    { name: "parent", label: "Parent" },
  ];

  const rows =
    data &&
    data[IP_PREFIX_GENERIC]?.edges.map((edge) => ({
      id: edge?.node?.id,
      __typename: edge?.node?.__typename,
      values: {
        prefix: edge?.node?.prefix?.value,
        description: edge?.node?.description?.value,
        member_type: edge?.node?.member_type?.value,
        is_pool: edge?.node?.is_pool?.value ? <Icon icon="mdi:check" /> : <Icon icon="mdi:close" />,
        is_top_level: edge?.node?.is_top_level?.value ? (
          <Icon icon="mdi:check" />
        ) : (
          <Icon icon="mdi:close" />
        ),
        utilization: <ProgressBarChart value={edge?.node?.utilization?.value} />,
        netmask: edge?.node?.netmask?.value,
        hostmask: edge?.node?.hostmask?.value,
        network_address: edge?.node?.network_address?.value,
        broadcast_address: edge?.node?.broadcast_address?.value,
        ip_namespace: edge?.node?.ip_namespace?.node?.display_label,
        parent: edge?.node?.parent?.node?.display_label,
      },
      link: constructPathForIpam(`${IPAM_ROUTE.PREFIXES}/${edge?.node?.id}`),
    }));

  const handleUpdate = (data) => {
    setRelatedObjectToEdit(data);
  };

  const handleDelete = (data) => {
    setRelatedRowToDelete(data);
  };

  const handleDeleteObject = async () => {
    if (!relatedRowToDelete?.id) {
      return;
    }

    setIsLoading(true);

    try {
      const mutationString = deleteObject({
        kind: relatedRowToDelete?.__typename,
        data: stringifyWithoutQuotes({
          id: relatedRowToDelete?.id,
        }),
      });

      const mutation = gql`
        ${mutationString}
      `;

      await graphqlClient.mutate({
        mutation,
        context: { branch: branch?.name, date },
      });

      refetch();
      reloadIpamTree(prefix);

      setRelatedRowToDelete(undefined);

      toast(() => (
        <Alert
          type={ALERT_TYPES.SUCCESS}
          message={`Prefix ${relatedRowToDelete?.values?.prefix} deleted`}
        />
      ));
    } catch (error) {
      console.error("Error while deleting address: ", error);
    }

    setIsLoading(false);
  };

  if (error) {
    return <ErrorScreen message="An error occurred while retrieving prefixes" />;
  }

  return (
    <div>
      {(loading || !defaultNamespace) && <LoadingScreen hideText />}

      {data && (
        <Table rows={rows} columns={columns} onDelete={handleDelete} onUpdate={handleUpdate} />
      )}

      {relatedRowToDelete && (
        <ModalDelete
          title="Delete"
          description={
            <>
              Are you sure you want to delete the Prefix:{" "}
              <b>{relatedRowToDelete?.values?.prefix}</b>
            </>
          }
          onCancel={() => setRelatedRowToDelete(undefined)}
          onDelete={handleDeleteObject}
          open={!!relatedRowToDelete}
          setOpen={() => setRelatedRowToDelete(undefined)}
          isLoading={isLoading}
        />
      )}

      {relatedObjectToEdit && (
        <SlideOver
          title={
            <>
              {
                <div className="space-y-2">
                  <div className="flex items-center w-full">
                    <span className="text-lg font-semibold mr-3">
                      {relatedObjectToEdit?.values?.prefix}
                    </span>
                    <div className="flex-1"></div>
                    <div className="flex items-center">
                      <Icon icon={"mdi:layers-triple"} />
                      <div className="ml-1.5 pb-1">{branch?.name ?? DEFAULT_BRANCH_NAME}</div>
                    </div>
                  </div>
                  <span className="inline-flex items-center rounded-md bg-yellow-50 px-2 py-1 text-xs font-medium text-yellow-800 ring-1 ring-inset ring-yellow-600/20 mr-2">
                    <svg
                      className="h-1.5 w-1.5 mr-1 fill-yellow-500"
                      viewBox="0 0 6 6"
                      aria-hidden="true">
                      <circle cx={3} cy={3} r={3} />
                    </svg>
                    {relatedObjectToEdit?.__typename}
                  </span>
                </div>
              }
            </>
          }
          open={!!relatedObjectToEdit}
          setOpen={() => setRelatedObjectToEdit(undefined)}>
          <ObjectItemEditComponent
            closeDrawer={() => {
              setRelatedObjectToEdit(undefined);
            }}
            onUpdateComplete={async () => {
              setRelatedObjectToEdit(undefined);
              if (refetch) {
                refetch();
              }
            }}
            objectid={relatedObjectToEdit.id}
            objectname={relatedObjectToEdit.__typename}
          />
        </SlideOver>
      )}

      <Pagination count={data && data[IP_PREFIX_GENERIC]?.count} />
    </div>
  );
});

export default IpamIPPrefixesSummaryList;<|MERGE_RESOLUTION|>--- conflicted
+++ resolved
@@ -24,12 +24,8 @@
 import LoadingScreen from "../../loading-screen/loading-screen";
 import ObjectItemEditComponent from "../../object-item-edit/object-item-edit-paginated";
 import { constructPathForIpam } from "../common/utils";
-<<<<<<< HEAD
 import { IPAM_QSP, IPAM_ROUTE, IP_PREFIX_GENERIC } from "../constants";
-=======
-import { IPAM_ROUTE, IP_PREFIX_GENERIC } from "../constants";
 import { reloadIpamTreeAtom } from "../ipam-tree/ipam-tree.state";
->>>>>>> 893c6277
 
 const IpamIPPrefixesSummaryList = forwardRef((props, ref) => {
   const { prefix } = useParams();
