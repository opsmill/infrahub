--- conflicted
+++ resolved
@@ -3,13 +3,9 @@
 import { useAtomValue } from "jotai";
 import { useState } from "react";
 import { useParams } from "react-router-dom";
-<<<<<<< HEAD
 import { toast } from "react-toastify";
-import { StringParam, useQueryParam } from "use-query-params";
 import SlideOver from "../../../components/display/slide-over";
 import ModalDelete from "../../../components/modals/modal-delete";
-=======
->>>>>>> ce521b66
 import ProgressBar from "../../../components/stats/progress-bar";
 import { Table } from "../../../components/table/table";
 import { ALERT_TYPES, Alert } from "../../../components/utils/alert";
@@ -20,227 +16,227 @@
 import { deleteObject } from "../../../graphql/mutations/objects/deleteObject";
 import { GET_PREFIX } from "../../../graphql/queries/ipam/prefixes";
 import useQuery from "../../../hooks/useQuery";
-<<<<<<< HEAD
 import { currentBranchAtom } from "../../../state/atoms/branches.atom";
 import { datetimeAtom } from "../../../state/atoms/time.atom";
-import { constructPath } from "../../../utils/fetch";
 import { stringifyWithoutQuotes } from "../../../utils/string";
 import ErrorScreen from "../../error-screen/error-screen";
 import LoadingScreen from "../../loading-screen/loading-screen";
 import ObjectItemEditComponent from "../../object-item-edit/object-item-edit-paginated";
-import { IPAM_QSP } from "../constants";
+import { constructPathForIpam } from "../common/utils";
 
 export default function IpamIPPrefixDetails() {
-  const { prefix } = useParams();
-  const [qspTab] = useQueryParam(IPAM_QSP, StringParam);
   const branch = useAtomValue(currentBranchAtom);
   const date = useAtomValue(datetimeAtom);
   const [relatedRowToDelete, setRelatedRowToDelete] = useState();
   const [relatedObjectToEdit, setRelatedObjectToEdit] = useState();
   const [isLoading, setIsLoading] = useState(false);
-=======
-import ErrorScreen from "../../error-screen/error-screen";
-import LoadingScreen from "../../loading-screen/loading-screen";
-import { constructPathForIpam } from "../common/utils";
-
-export default function IpamIPPrefixDetails() {
-  const { prefix } = useParams();
->>>>>>> ce521b66
-
-  if (!prefix) {
-    return <div>Select a prefix</div>;
+
+  export default function IpamIPPrefixDetails() {
+    const { prefix } = useParams();
+
+    if (!prefix) {
+      return <div>Select a prefix</div>;
+    }
+
+    const constructLink = (data) => {
+      switch (data.__typename) {
+        case IPAM_PREFIX_OBJECT: {
+          return constructPathForIpam(`/ipam/prefixes/${encodeURIComponent(data?.prefix?.value)}`);
+        }
+        default: {
+          return constructPathForIpam(
+            `/ipam/ip_address/${encodeURIComponent(data?.prefix?.value)}`
+          );
+        }
+      }
+    };
+
+    const { loading, error, data, refetch } = useQuery(GET_PREFIX, {
+      variables: { prefix: prefix },
+    });
+
+    const parent = data && data[IPAM_PREFIX_OBJECT]?.edges[0]?.node?.parent?.node;
+
+    const children = data && data[IPAM_PREFIX_OBJECT]?.edges[0]?.node?.children;
+
+    const parentLink = parent?.prefix?.value
+      ? constructPathForIpam(`/ipam/prefixes/${encodeURIComponent(parent?.prefix?.value)}`)
+      : "";
+
+    const columns = [
+      { name: "prefix", label: "Prefix" },
+      { name: "description", label: "Description" },
+      { name: "member_type", label: "Member Type" },
+      { name: "is_pool", label: "Is Pool" },
+      { name: "is_top_level", label: "Is Top Level" },
+      { name: "utilization", label: "Utilization" },
+      { name: "ip_namespace", label: "Ip Namespace" },
+    ];
+
+    const rows = children?.edges?.map((child) => ({
+      id: child?.node?.id,
+      __typename: child?.node?.__typename,
+      values: {
+        prefix: child?.node?.prefix?.value,
+        description: child?.node?.description?.value,
+        member_type: child?.node?.member_type?.value,
+        is_pool: child?.node?.is_pool?.value ? (
+          <Icon icon="mdi:check" />
+        ) : (
+          <Icon icon="mdi:close" />
+        ),
+        is_top_level: child?.node?.is_top_level?.value ? (
+          <Icon icon="mdi:check" />
+        ) : (
+          <Icon icon="mdi:close" />
+        ),
+        utilization: <ProgressBar value={child?.node?.utilization?.value} />,
+        netmask: child?.node?.netmask?.value,
+        hostmask: child?.node?.hostmask?.value,
+        network_address: child?.node?.network_address?.value,
+        broadcast_address: child?.node?.broadcast_address?.value,
+        ip_namespace: child?.node?.ip_namespace?.node?.display_label,
+      },
+      link: constructLink(child?.node),
+    }));
+
+    const handleUpdate = (data) => {
+      setRelatedObjectToEdit(data);
+    };
+
+    const handleDelete = (data) => {
+      setRelatedRowToDelete(data);
+    };
+
+    const handleDeleteObject = async () => {
+      if (!relatedRowToDelete?.id) {
+        return;
+      }
+
+      setIsLoading(true);
+
+      try {
+        const mutationString = deleteObject({
+          kind: relatedRowToDelete?.__typename,
+          data: stringifyWithoutQuotes({
+            id: relatedRowToDelete?.id,
+          }),
+        });
+
+        const mutation = gql`
+          ${mutationString}
+        `;
+
+        await graphqlClient.mutate({
+          mutation,
+          context: { branch: branch?.name, date },
+        });
+
+        refetch();
+
+        setRelatedRowToDelete(undefined);
+
+        toast(
+          <Alert
+            type={ALERT_TYPES.SUCCESS}
+            message={`Prefix ${relatedRowToDelete?.values?.prefix} deleted`}
+          />
+        );
+      } catch (error) {
+        console.error("Error while deleting address: ", error);
+      }
+
+      setIsLoading(false);
+    };
+
+    if (error) {
+      return <ErrorScreen message="An error occured while retrieving prefixes" />;
+    }
+
+    return (
+      <div>
+        <div className="flex items-center mb-2">
+          {parentLink && (
+            <>
+              <Link to={parentLink}>{parent?.display_label}</Link>
+              <Icon icon={"mdi:chevron-right"} />
+            </>
+          )}
+          <span>{prefix}</span>
+        </div>
+
+        {loading && <LoadingScreen hideText />}
+
+        {data && (
+          <Table rows={rows} columns={columns} onDelete={handleDelete} onUpdate={handleUpdate} />
+        )}
+
+        {relatedRowToDelete && (
+          <ModalDelete
+            title="Delete"
+            description={
+              <>
+                Are you sure you want to delete the Prefix:{" "}
+                <b>{relatedRowToDelete?.values?.prefix}</b>
+              </>
+            }
+            onCancel={() => setRelatedRowToDelete(undefined)}
+            onDelete={handleDeleteObject}
+            open={!!relatedRowToDelete}
+            setOpen={() => setRelatedRowToDelete(undefined)}
+            isLoading={isLoading}
+          />
+        )}
+
+        {relatedObjectToEdit && (
+          <SlideOver
+            title={
+              <>
+                {
+                  <div className="space-y-2">
+                    <div className="flex items-center w-full">
+                      <span className="text-lg font-semibold mr-3">
+                        {relatedObjectToEdit?.values?.prefix}
+                      </span>
+                      <div className="flex-1"></div>
+                      <div className="flex items-center">
+                        <Icon icon={"mdi:layers-triple"} />
+                        <div className="ml-1.5 pb-1">{branch?.name ?? DEFAULT_BRANCH_NAME}</div>
+                      </div>
+                    </div>
+                    <span className="inline-flex items-center rounded-md bg-yellow-50 px-2 py-1 text-xs font-medium text-yellow-800 ring-1 ring-inset ring-yellow-600/20 mr-2">
+                      <svg
+                        className="h-1.5 w-1.5 mr-1 fill-yellow-500"
+                        viewBox="0 0 6 6"
+                        aria-hidden="true">
+                        <circle cx={3} cy={3} r={3} />
+                      </svg>
+                      {relatedObjectToEdit?.__typename}
+                    </span>
+                  </div>
+                }
+              </>
+            }
+            open={!!relatedObjectToEdit}
+            setOpen={() => setRelatedObjectToEdit(undefined)}>
+            <ObjectItemEditComponent
+              closeDrawer={() => {
+                setRelatedObjectToEdit(undefined);
+              }}
+              onUpdateComplete={async () => {
+                setRelatedObjectToEdit(undefined);
+                if (refetch) {
+                  refetch();
+                }
+              }}
+              objectid={relatedObjectToEdit.id}
+              objectname={relatedObjectToEdit.__typename}
+            />
+          </SlideOver>
+        )}
+
+        <Pagination count={children?.count} />
+      </div>
+    );
   }
-
-  const constructLink = (data) => {
-    switch (data.__typename) {
-      case IPAM_PREFIX_OBJECT: {
-        return constructPathForIpam(`/ipam/prefixes/${encodeURIComponent(data?.prefix?.value)}`);
-      }
-      default: {
-        return constructPathForIpam(`/ipam/ip_address/${encodeURIComponent(data?.prefix?.value)}`);
-      }
-    }
-  };
-
-  const { loading, error, data, refetch } = useQuery(GET_PREFIX, { variables: { prefix: prefix } });
-
-  const parent = data && data[IPAM_PREFIX_OBJECT]?.edges[0]?.node?.parent?.node;
-
-  const children = data && data[IPAM_PREFIX_OBJECT]?.edges[0]?.node?.children;
-
-  const parentLink = parent?.prefix?.value
-    ? constructPathForIpam(`/ipam/prefixes/${encodeURIComponent(parent?.prefix?.value)}`)
-    : "";
-
-  const columns = [
-    { name: "prefix", label: "Prefix" },
-    { name: "description", label: "Description" },
-    { name: "member_type", label: "Member Type" },
-    { name: "is_pool", label: "Is Pool" },
-    { name: "is_top_level", label: "Is Top Level" },
-    { name: "utilization", label: "Utilization" },
-    { name: "ip_namespace", label: "Ip Namespace" },
-  ];
-
-  const rows = children?.edges?.map((child) => ({
-    id: child?.node?.id,
-    __typename: child?.node?.__typename,
-    values: {
-      prefix: child?.node?.prefix?.value,
-      description: child?.node?.description?.value,
-      member_type: child?.node?.member_type?.value,
-      is_pool: child?.node?.is_pool?.value ? <Icon icon="mdi:check" /> : <Icon icon="mdi:close" />,
-      is_top_level: child?.node?.is_top_level?.value ? (
-        <Icon icon="mdi:check" />
-      ) : (
-        <Icon icon="mdi:close" />
-      ),
-      utilization: <ProgressBar value={child?.node?.utilization?.value} />,
-      netmask: child?.node?.netmask?.value,
-      hostmask: child?.node?.hostmask?.value,
-      network_address: child?.node?.network_address?.value,
-      broadcast_address: child?.node?.broadcast_address?.value,
-      ip_namespace: child?.node?.ip_namespace?.node?.display_label,
-    },
-    link: constructLink(child?.node),
-  }));
-
-  const handleUpdate = (data) => {
-    setRelatedObjectToEdit(data);
-  };
-
-  const handleDelete = (data) => {
-    setRelatedRowToDelete(data);
-  };
-
-  const handleDeleteObject = async () => {
-    if (!relatedRowToDelete?.id) {
-      return;
-    }
-
-    setIsLoading(true);
-
-    try {
-      const mutationString = deleteObject({
-        kind: relatedRowToDelete?.__typename,
-        data: stringifyWithoutQuotes({
-          id: relatedRowToDelete?.id,
-        }),
-      });
-
-      const mutation = gql`
-        ${mutationString}
-      `;
-
-      await graphqlClient.mutate({
-        mutation,
-        context: { branch: branch?.name, date },
-      });
-
-      refetch();
-
-      setRelatedRowToDelete(undefined);
-
-      toast(
-        <Alert
-          type={ALERT_TYPES.SUCCESS}
-          message={`Prefix ${relatedRowToDelete?.values?.prefix} deleted`}
-        />
-      );
-    } catch (error) {
-      console.error("Error while deleting address: ", error);
-    }
-
-    setIsLoading(false);
-  };
-
-  if (error) {
-    return <ErrorScreen message="An error occured while retrieving prefixes" />;
-  }
-
-  return (
-    <div>
-      <div className="flex items-center mb-2">
-        {parentLink && (
-          <>
-            <Link to={parentLink}>{parent?.display_label}</Link>
-            <Icon icon={"mdi:chevron-right"} />
-          </>
-        )}
-        <span>{prefix}</span>
-      </div>
-
-      {loading && <LoadingScreen hideText />}
-
-      {data && (
-        <Table rows={rows} columns={columns} onDelete={handleDelete} onUpdate={handleUpdate} />
-      )}
-
-      {relatedRowToDelete && (
-        <ModalDelete
-          title="Delete"
-          description={
-            <>
-              Are you sure you want to delete the Prefix:{" "}
-              <b>{relatedRowToDelete?.values?.prefix}</b>
-            </>
-          }
-          onCancel={() => setRelatedRowToDelete(undefined)}
-          onDelete={handleDeleteObject}
-          open={!!relatedRowToDelete}
-          setOpen={() => setRelatedRowToDelete(undefined)}
-          isLoading={isLoading}
-        />
-      )}
-
-      {relatedObjectToEdit && (
-        <SlideOver
-          title={
-            <>
-              {
-                <div className="space-y-2">
-                  <div className="flex items-center w-full">
-                    <span className="text-lg font-semibold mr-3">
-                      {relatedObjectToEdit?.values?.prefix}
-                    </span>
-                    <div className="flex-1"></div>
-                    <div className="flex items-center">
-                      <Icon icon={"mdi:layers-triple"} />
-                      <div className="ml-1.5 pb-1">{branch?.name ?? DEFAULT_BRANCH_NAME}</div>
-                    </div>
-                  </div>
-                  <span className="inline-flex items-center rounded-md bg-yellow-50 px-2 py-1 text-xs font-medium text-yellow-800 ring-1 ring-inset ring-yellow-600/20 mr-2">
-                    <svg
-                      className="h-1.5 w-1.5 mr-1 fill-yellow-500"
-                      viewBox="0 0 6 6"
-                      aria-hidden="true">
-                      <circle cx={3} cy={3} r={3} />
-                    </svg>
-                    {relatedObjectToEdit?.__typename}
-                  </span>
-                </div>
-              }
-            </>
-          }
-          open={!!relatedObjectToEdit}
-          setOpen={() => setRelatedObjectToEdit(undefined)}>
-          <ObjectItemEditComponent
-            closeDrawer={() => {
-              setRelatedObjectToEdit(undefined);
-            }}
-            onUpdateComplete={async () => {
-              setRelatedObjectToEdit(undefined);
-              if (refetch) {
-                refetch();
-              }
-            }}
-            objectid={relatedObjectToEdit.id}
-            objectname={relatedObjectToEdit.__typename}
-          />
-        </SlideOver>
-      )}
-
-      <Pagination count={children?.count} />
-    </div>
-  );
 }