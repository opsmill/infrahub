--- conflicted
+++ resolved
@@ -40,56 +40,7 @@
   const [qspTab] = useQueryParam(QSP.BRANCH_TAB, StringParam);
   const navigate = useNavigate();
 
-<<<<<<< HEAD
-  const branchAction = async ({
-    successMessage,
-    errorMessage,
-    request,
-    options
-  }: any) => {
-    if (!branchid) return;
-
-    try {
-      setIsLoadingRequest(true);
-      const result = await request(options);
-      setDetailsContent(result);
-
-      toast(<Alert type={ALERT_TYPES.SUCCESS} message={successMessage} />);
-    } catch (error: any) {
-      setDetailsContent(error);
-
-      toast(<Alert type={ALERT_TYPES.SUCCESS} message={errorMessage} />);
-    }
-
-    setIsLoadingRequest(false);
-  };
-
-  const fetchBranchDetails = useCallback(
-    async () => {
-      if (!branchid) return;
-
-      try {
-        const branchDetails = await getBranchDetails(branchid);
-        console.log("branchDetails: ", branchDetails);
-
-        setBranch(branchDetails);
-        setIsLoadingBranch(false);
-      } catch(err) {
-        console.error("err: ", err);
-        setIsLoadingBranch(false);
-      }
-    }, [branchid]
-  );
-
-  useEffect(
-    () => {
-      fetchBranchDetails();
-    },
-    [fetchBranchDetails]
-  );
-=======
   const branchesPath = constructPath("/branches");
->>>>>>> 4718a0ff
 
   return (
     <>
