--- conflicted
+++ resolved
@@ -5,11 +5,8 @@
 import { useAtomValue } from "jotai/index";
 import { useState } from "react";
 import { useNavigate } from "react-router-dom";
-<<<<<<< HEAD
+import * as R from "ramda";
 import { Retry } from "../../components/buttons/retry";
-=======
-import * as R from "ramda";
->>>>>>> 50879b80
 import { RoundedButton } from "../../components/buttons/rounded-button";
 import SlideOver from "../../components/display/slide-over";
 import {
