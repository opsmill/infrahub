--- conflicted
+++ resolved
@@ -86,17 +86,9 @@
     return null;
   }
 
-<<<<<<< HEAD
   const attributes = getObjectAttributes(schemaData);
-
   const relationships = getObjectRelationships(schemaData);
-
   const relationshipsTabs = getTabs(schemaData);
-=======
-  const attributes = getSchemaAttributeColumns(schemaData, true);
-  const relationships = getSchemaRelationshipColumns(schemaData);
-  const relationshipsTabs = getSchemaRelationshipsTabs(schemaData);
->>>>>>> 7b15d1e9
 
   const queryString = schemaData
     ? getObjectDetailsPaginated({
