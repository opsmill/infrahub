--- conflicted
+++ resolved
@@ -21,11 +21,6 @@
 import { schemaState } from "../../state/atoms/schema.atom";
 import { metaEditFieldDetailsState } from "../../state/atoms/showMetaEdit.atom copy";
 import { timeState } from "../../state/atoms/time.atom";
-<<<<<<< HEAD
-import getObjectDetails from "../../graphql/queries/objects/objectDetails";
-=======
-import { classNames } from "../../utils/common";
->>>>>>> c7e15ee8
 import ErrorScreen from "../error-screen/error-screen";
 import LoadingScreen from "../loading-screen/loading-screen";
 import NoDataFound from "../no-data-found/no-data-found";
@@ -62,13 +57,6 @@
 
   const navigate = useNavigate();
 
-<<<<<<< HEAD
-  const navigateToObjectEditPage = () => {
-    navigate(`/objects/${objectname}/${objectid}/edit`);
-  };
-
-=======
->>>>>>> c7e15ee8
   const fetchObjectDetails = useCallback(async () => {
     setHasError(false);
     setIsLoading(true);
@@ -116,27 +104,19 @@
         <p className="mt-1 max-w-2xl text-sm text-gray-500">{objectDetails.display_label}</p>
       </div>
 
-<<<<<<< HEAD
       <Tabs
         tabs={tabs}
         rightItems={
           (
-            <Button onClick={navigateToObjectEditPage} className="mr-4">
-                Edit
+            <Button onClick={() => {
+              setShowEditDrawer(true);
+            }} className="mr-4">
+              Edit
               <PencilIcon className="-mr-0.5 h-4 w-4" aria-hidden="true" />
             </Button>
           )
         }
       />
-=======
-        <Button onClick={() => {
-          setShowEditDrawer(true);
-        }} className="mr-4">
-          Edit
-          <PencilIcon className="-mr-0.5 h-4 w-4" aria-hidden="true" />
-        </Button>
-      </div>
->>>>>>> c7e15ee8
 
       {
         !qspTab
