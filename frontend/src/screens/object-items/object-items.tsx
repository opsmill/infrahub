--- conflicted
+++ resolved
@@ -7,6 +7,8 @@
 
 import { RoundedButton } from "../../components/rounded-button";
 import SlideOver from "../../components/slide-over";
+import { DEFAULT_BRANCH_NAME } from "../../config/constants";
+import useQuery from "../../graphql/useQuery";
 import { branchState } from "../../state/atoms/branch.atom";
 import { comboxBoxFilterState } from "../../state/atoms/filters.atom";
 import { schemaState } from "../../state/atoms/schema.atom";
@@ -23,8 +25,6 @@
 import LoadingScreen from "../loading-screen/loading-screen";
 import NoDataFound from "../no-data-found/no-data-found";
 import ObjectItemCreate from "../object-item-create/object-item-create";
-import { DEFAULT_BRANCH_NAME } from "../../config/constants";
-import useQuery from "../../graphql/useQuery";
 
 declare const Handlebars: any;
 
@@ -34,7 +34,6 @@
     id
     display_label
 
-<<<<<<< HEAD
     {{#each attributes}}
       {{this.name}} {
           value
@@ -50,8 +49,6 @@
 }
 `);
 
-=======
->>>>>>> 9899e208
 export default function ObjectItems() {
   const { objectname } = useParams();
   const [schemaList] = useAtom(schemaState);
@@ -71,64 +68,24 @@
 
   const navigate = useNavigate();
 
-<<<<<<< HEAD
   const queryString = schema
     ? template({
-      ...schema,
-      filterString,
-      relationships: getSchemaRelationshipColumns(schema)
-    })
-    // Empty query to make the gql parsing work
-    // TODO: Find another solution for queries while loading schema
-    : "query { ok }";
-
-  const { loading, error, data } = useQuery(gql`${queryString}`, { skip: !schema });
+        ...schema,
+        filterString,
+        relationships: getSchemaRelationshipColumns(schema),
+      })
+    : // Empty query to make the gql parsing work
+      // TODO: Find another solution for queries while loading schema
+      "query { ok }";
+
+  const { loading, error, data } = useQuery(
+    gql`
+      ${queryString}
+    `,
+    { skip: !schema }
+  );
 
   const rows = data && data[schema?.name];
-=======
-  const loadData = useCallback(async () => {
-    if (schema) {
-      try {
-        setHasError(false);
-        setIsLoading(true);
-        setObjectRows(undefined);
-
-        const queryString = template({
-          ...schema,
-          filterString,
-          relationships: getSchemaRelationshipColumns(schema),
-        });
-
-        const query = gql`
-          ${queryString}
-        `;
-
-        const data: any = await graphQLClient.request(query);
-
-        // Get actual param from pathname to get current object
-        const params = window.location.pathname.split("/");
-        const currentObject = params[params.length - 1];
-
-        // Update state only if the query is for the current object
-        // TODO: Update that when switching to new graphql client and cancel query
-        if (currentObject === objectname) {
-          const rows = data[schema.name];
-          setObjectRows(rows);
-        }
-
-        setIsLoading(false);
-      } catch (e) {
-        console.error("Error: ", e);
-        setHasError(true);
-        setIsLoading(false);
-      }
-    }
-  }, [filterString, schema, objectname]);
-
-  useEffect(() => {
-    loadData();
-  }, [objectname, schemaList, schema, date, branch, currentFilters, filterString, loadData]);
->>>>>>> 9899e208
 
   if (error) {
     return <ErrorScreen />;
@@ -137,81 +94,27 @@
   return (
     <div className="bg-white flex-1 overflow-x-auto flex flex-col">
       <div className="sm:flex sm:items-center py-4 px-4 sm:px-6 lg:px-8 w-full">
-<<<<<<< HEAD
-        {
-          schema
-          && (
-            <div className="sm:flex-auto flex items-center">
-              <h1 className="text-xl font-semibold text-gray-900">
-                {schema.kind} ({rows?.length})
-              </h1>
-              <p className="mt-2 text-sm text-gray-700 m-0 pl-2 mb-1">
-                A list of all the {schema.kind} in your infrastructure.
-              </p>
-            </div>
-          )
-        }
-=======
         {schema && (
           <div className="sm:flex-auto flex items-center">
             <h1 className="text-xl font-semibold text-gray-900">
-              {schema.kind} ({objectRows?.length})
+              {schema.kind} ({rows?.length})
             </h1>
             <p className="mt-2 text-sm text-gray-700 m-0 pl-2 mb-1">
               A list of all the {schema.kind} in your infrastructure.
             </p>
           </div>
         )}
->>>>>>> 9899e208
 
         <RoundedButton onClick={() => setShowCreateDrawer(true)}>
           <PlusIcon className="h-5 w-5" aria-hidden="true" />
         </RoundedButton>
       </div>
 
-<<<<<<< HEAD
-      {
-        schema
-        && <DeviceFilterBar schema={schema} />
-      }
-
-      {
-        loading
-        && !rows
-        && <LoadingScreen />
-      }
-
-      {
-        !loading
-        && rows
-        && (
-          <div className="mt-0 flex flex-col px-4 sm:px-6 lg:px-8 w-full overflow-x-auto flex-1">
-            <div className="-my-2 -mx-4 sm:-mx-6 lg:-mx-8">
-              <div className="inline-block min-w-full pt-2 align-middle">
-                <div className="shadow-sm ring-1 ring-black ring-opacity-5">
-                  <table
-                    className="min-w-full border-separate"
-                    style={{ borderSpacing: 0 }}
-                  >
-                    <thead className="bg-gray-50">
-                      <tr>
-                        {
-                          columns
-                          ?.map(
-                            (attribute) => (
-                              <th
-                                key={attribute.name}
-                                scope="col"
-                                className="sticky top-0 border-b border-gray-300 bg-gray-50 bg-opacity-75 py-3.5 pl-4 pr-3 text-left text-sm font-semibold text-gray-900 backdrop-blur backdrop-filter sm:pl-6 lg:pl-8"
-                              >
-                                {attribute.label}
-                              </th>
-=======
       {schema && <DeviceFilterBar schema={schema} />}
 
-      {isLoading && !objectRows && <LoadingScreen />}
-
-      {!isLoading && objectRows && (
+      {loading && !rows && <LoadingScreen />}
+
+      {!loading && rows && (
         <div className="mt-0 flex flex-col px-4 sm:px-6 lg:px-8 w-full overflow-x-auto flex-1">
           <div className="-my-2 -mx-4 sm:-mx-6 lg:-mx-8">
             <div className="inline-block min-w-full pt-2 align-middle">
@@ -230,18 +133,10 @@
                     </tr>
                   </thead>
                   <tbody className="bg-white">
-                    {objectRows?.map((row, index) => (
+                    {rows?.map((row: any, index: number) => (
                       <tr
                         onClick={() =>
-                          navigate(
-                            constructPath(
-                              getObjectUrl({
-                                kind: schema.name,
-                                id: row.id,
-                              })
->>>>>>> 9899e208
-                            )
-                          )
+                          navigate(constructPath(getObjectUrl({ kind: schema.name, id: row.id })))
                         }
                         key={index}
                         className="hover:bg-gray-50 cursor-pointer">
@@ -249,63 +144,24 @@
                           <td
                             key={row.id + "-" + attribute.name}
                             className={classNames(
-                              index !== objectRows.length - 1 ? "border-b border-gray-200" : "",
+                              index !== rows.length - 1 ? "border-b border-gray-200" : "",
                               "whitespace-nowrap py-4 pl-4 pr-3 text-sm font-medium text-gray-900 sm:pl-6 lg:pl-8"
                             )}>
                             {getObjectItemDisplayValue(row, attribute)}
                           </td>
                         ))}
                       </tr>
-<<<<<<< HEAD
-                    </thead>
-                    <tbody className="bg-white">
-                      {
-                        rows
-                        ?.map(
-                          (row: any, index: number) => (
-                            <tr
-                              onClick={() => navigate(constructPath(getObjectUrl({ kind: schema.name, id: row.id })))}
-                              key={index}
-                              className="hover:bg-gray-50 cursor-pointer"
-                            >
-                              {columns?.map((attribute) => (
-                                <td
-                                  key={row.id + "-" + attribute.name}
-                                  className={classNames(
-                                    index !== rows.length - 1
-                                      ? "border-b border-gray-200"
-                                      : "",
-                                    "whitespace-nowrap py-4 pl-4 pr-3 text-sm font-medium text-gray-900 sm:pl-6 lg:pl-8"
-                                  )}
-                                >
-                                  {getObjectItemDisplayValue(row, attribute)}
-                                </td>
-                              ))}
-                            </tr>
-                          )
-                        )
-                      }
-                    </tbody>
-                  </table>
-
-                  {
-                    !rows
-                    ?.length
-                    && <NoDataFound />
-                  }
-                </div>
-=======
                     ))}
                   </tbody>
                 </table>
 
-                {!objectRows?.length && <NoDataFound />}
->>>>>>> 9899e208
+                {!rows?.length && <NoDataFound />}
               </div>
             </div>
           </div>
         </div>
       )}
+
       {
         <SlideOver
           title={
@@ -334,14 +190,7 @@
           // title={`Create ${objectname}`}
         >
           <ObjectItemCreate
-<<<<<<< HEAD
             onCreate={() => setShowCreateDrawer(false)}
-=======
-            onCreate={() => {
-              setShowCreateDrawer(false);
-              loadData();
-            }}
->>>>>>> 9899e208
             onCancel={() => setShowCreateDrawer(false)}
             objectname={objectname!}
           />
