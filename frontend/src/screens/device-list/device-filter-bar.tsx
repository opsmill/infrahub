import {
  ChevronDownIcon,
  ChevronRightIcon,
  FunnelIcon,
} from "@heroicons/react/20/solid";
import { useState } from "react";
import {
  comboxBoxFilterVar,
  iComboBoxFilter,
} from "../../graphql/variables/filtersVar";
import { iNodeSchema } from "../../state/atoms/schema.atom";
import FilterCombobox from "../filters/filter-combobox";
import FilterComboEnum from "../filters/filter-enum";
import FilterTextField from "../filters/filter-textfield";

// const sortOptions = [
//   { name: "Name", href: "#", current: true },
//   { name: "Status", href: "#", current: false },
//   { name: "ASN", href: "#", current: false },
// ];

interface Props {
  schema: iNodeSchema;
}

export default function DeviceFilterBar(props: Props) {
  const currentFilters = comboxBoxFilterVar();
  console.log("currentFilters: ", currentFilters);

  const [showFilters, setShowFilters] = useState(false);
  return (
    <div className="bg-white">
      <div
        aria-labelledby="filter-heading"
        className="grid items-center border-t border-b border-gray-200">
        <h2 id="filter-heading" className="sr-only">
          Filters
        </h2>
        <div className="bg-gray-100">
          <div className="mx-auto py-3 sm:flex sm:items-center sm:px-6 lg:px-8">
            <div className="flex space-x-6 divide-x divide-gray-200 text-sm">
              <div>
                <div className="group flex items-center font-medium text-blue-500">
                  <FunnelIcon
                    className="mr-2 h-5 w-5 flex-none text-blue-400 group-hover:text-blue-500"
                    aria-hidden="true"
                  />
                  {currentFilters.length} Filters
                </div>
              </div>
              <div className="pl-6">
                <button
                  onClick={() => comboxBoxFilterVar([])}
                  type="button"
                  className="text-gray-500">
                  Clear all
                </button>
              </div>
            </div>
            <div aria-hidden="true" className="hidden h-5 w-px bg-gray-300 sm:ml-4 sm:block" />
            <div className="mt-2 flex-1 sm:mt-0 sm:ml-4">
              <div className="-m-1 flex flex-wrap items-center">
<<<<<<< HEAD
                {currentFilters.map((filter: iComboBoxFilter) => (
                  <span
                    key={filter.name}
                    className="m-1 inline-flex items-center rounded-full border border-gray-200 bg-white py-1.5 pl-3 pr-2 text-sm font-medium text-gray-900"
                  >
=======
                {currentFilters.map((filter) => (
                  <span
                    key={filter.name}
                    className="m-1 inline-flex items-center rounded-full border border-gray-200 bg-white py-1.5 pl-3 pr-2 text-sm font-medium text-gray-900">
>>>>>>> 9899e208
                    <span>{filter.display_label}</span>
                    <button
                      type="button"
                      onClick={() =>
<<<<<<< HEAD
                        comboxBoxFilterVar(
                          currentFilters.filter(
                            (row: iComboBoxFilter) => row !== filter
                          )
                        )
                      }
                      className="ml-1 inline-flex h-4 w-4 flex-shrink-0 rounded-full p-1 text-gray-400 hover:bg-gray-200 hover:text-gray-500"
                    >
                      <span className="sr-only">
                        Remove filter for {filter.display_label}
                      </span>
                      <svg
                        className="h-2 w-2"
                        stroke="currentColor"
                        fill="none"
                        viewBox="0 0 8 8"
                      >
                        <path
                          strokeLinecap="round"
                          strokeWidth="1.5"
                          d="M1 1l6 6m0-6L1 7"
                        />
=======
                        setCurrentFilters(currentFilters.filter((row) => row !== filter))
                      }
                      className="ml-1 inline-flex h-4 w-4 flex-shrink-0 rounded-full p-1 text-gray-400 hover:bg-gray-200 hover:text-gray-500">
                      <span className="sr-only">Remove filter for {filter.display_label}</span>
                      <svg className="h-2 w-2" stroke="currentColor" fill="none" viewBox="0 0 8 8">
                        <path strokeLinecap="round" strokeWidth="1.5" d="M1 1l6 6m0-6L1 7" />
>>>>>>> 9899e208
                      </svg>
                    </button>
                  </span>
                ))}
              </div>
            </div>

            {!showFilters && (
              <ChevronRightIcon
                onClick={() => setShowFilters(true)}
                className="w-6 h-6 cursor-pointer text-gray-500"
              />
            )}
            {showFilters && (
              <ChevronDownIcon
                onClick={() => setShowFilters(false)}
                className="w-6 h-6 cursor-pointer text-gray-500"
              />
            )}

            {/* Sort Options Dropdown */}
            {/* <div className="flex justify-end">
              <Menu as="div" className="relative inline-block">
                <div className="flex">
                  <Menu.Button className="group inline-flex justify-center text-sm font-medium text-gray-700 hover:text-gray-900">
                    Sort
                    <ChevronDownIcon
                      className="-mr-1 ml-1 h-5 w-5 flex-shrink-0 text-gray-400 group-hover:text-gray-500"
                      aria-hidden="true"
                    />
                  </Menu.Button>
                </div>

                <Transition
                  as={Fragment}
                  enter="transition ease-out duration-100"
                  enterFrom="transform opacity-0 scale-95"
                  enterTo="transform opacity-100 scale-100"
                  leave="transition ease-in duration-75"
                  leaveFrom="transform opacity-100 scale-100"
                  leaveTo="transform opacity-0 scale-95"
                >
                  <Menu.Items className="absolute right-0 z-20 mt-2 w-40 origin-top-right rounded-md bg-white shadow-2xl ring-1 ring-black ring-opacity-5 focus:outline-none">
                    <div className="py-1">
                      {
                        sortOptions
                        .map(
                          (option) => (
                            <Menu.Item key={option.name}>
                              {
                                ({ active }) => (
                                  <a
                                    href={option.href}
                                    className={classNames(
                                      option.current
                                        ? "font-medium text-gray-900"
                                        : "text-gray-500",
                                      active ? "bg-gray-100" : "",
                                      "block px-4 py-2 text-sm"
                                    )}
                                  >
                                    {option.name}
                                  </a>
                                )
                              }
                            </Menu.Item>
                          )
                        )
                      }
                    </div>
                  </Menu.Items>
                </Transition>
              </Menu>
            </div> */}
          </div>
        </div>
        {showFilters && (
          <div className="border-t border-gray-200 pb-10">
            <div className="mx-auto px-4 text-sm sm:px-6">
              <div className="mt-6 grid grid-cols-1 gap-y-6 gap-x-10 sm:grid-cols-2 lg:grid-cols-3 xl:grid-cols-4 2xl:grid-cols-6">
                {props.schema.filters?.map((filter) => {
                  if (filter.kind === "Object") {
                    return <FilterCombobox filter={filter} key={filter.name} />;
                  } else if (filter.kind === "Text" && !filter.enum) {
<<<<<<< HEAD
                    return (
                      <FilterTextField filter={filter} key={filter.name} />
                    );
                  } else if (filter.kind === "Text" && filter.enum) {
                    return (
                      <FilterComboEnum filter={filter} key={filter.name} />
                    );
=======
                    return <FilterTextField filter={filter} key={filter.name} />;
                  } else if (filter.kind === "Text" && filter.enum) {
                    return <FilterComboEnum filter={filter} key={filter.name} />;
>>>>>>> 9899e208
                  } else {
                    return null;
                  }
                })}
              </div>
            </div>
          </div>
        )}
      </div>
    </div>
  );
}<|MERGE_RESOLUTION|>--- conflicted
+++ resolved
@@ -1,13 +1,6 @@
-import {
-  ChevronDownIcon,
-  ChevronRightIcon,
-  FunnelIcon,
-} from "@heroicons/react/20/solid";
+import { ChevronDownIcon, ChevronRightIcon, FunnelIcon } from "@heroicons/react/20/solid";
 import { useState } from "react";
-import {
-  comboxBoxFilterVar,
-  iComboBoxFilter,
-} from "../../graphql/variables/filtersVar";
+import { comboxBoxFilterVar, iComboBoxFilter } from "../../graphql/variables/filtersVar";
 import { iNodeSchema } from "../../state/atoms/schema.atom";
 import FilterCombobox from "../filters/filter-combobox";
 import FilterComboEnum from "../filters/filter-enum";
@@ -60,53 +53,22 @@
             <div aria-hidden="true" className="hidden h-5 w-px bg-gray-300 sm:ml-4 sm:block" />
             <div className="mt-2 flex-1 sm:mt-0 sm:ml-4">
               <div className="-m-1 flex flex-wrap items-center">
-<<<<<<< HEAD
                 {currentFilters.map((filter: iComboBoxFilter) => (
                   <span
                     key={filter.name}
-                    className="m-1 inline-flex items-center rounded-full border border-gray-200 bg-white py-1.5 pl-3 pr-2 text-sm font-medium text-gray-900"
-                  >
-=======
-                {currentFilters.map((filter) => (
-                  <span
-                    key={filter.name}
                     className="m-1 inline-flex items-center rounded-full border border-gray-200 bg-white py-1.5 pl-3 pr-2 text-sm font-medium text-gray-900">
->>>>>>> 9899e208
                     <span>{filter.display_label}</span>
                     <button
                       type="button"
                       onClick={() =>
-<<<<<<< HEAD
                         comboxBoxFilterVar(
-                          currentFilters.filter(
-                            (row: iComboBoxFilter) => row !== filter
-                          )
+                          currentFilters.filter((row: iComboBoxFilter) => row !== filter)
                         )
-                      }
-                      className="ml-1 inline-flex h-4 w-4 flex-shrink-0 rounded-full p-1 text-gray-400 hover:bg-gray-200 hover:text-gray-500"
-                    >
-                      <span className="sr-only">
-                        Remove filter for {filter.display_label}
-                      </span>
-                      <svg
-                        className="h-2 w-2"
-                        stroke="currentColor"
-                        fill="none"
-                        viewBox="0 0 8 8"
-                      >
-                        <path
-                          strokeLinecap="round"
-                          strokeWidth="1.5"
-                          d="M1 1l6 6m0-6L1 7"
-                        />
-=======
-                        setCurrentFilters(currentFilters.filter((row) => row !== filter))
                       }
                       className="ml-1 inline-flex h-4 w-4 flex-shrink-0 rounded-full p-1 text-gray-400 hover:bg-gray-200 hover:text-gray-500">
                       <span className="sr-only">Remove filter for {filter.display_label}</span>
                       <svg className="h-2 w-2" stroke="currentColor" fill="none" viewBox="0 0 8 8">
                         <path strokeLinecap="round" strokeWidth="1.5" d="M1 1l6 6m0-6L1 7" />
->>>>>>> 9899e208
                       </svg>
                     </button>
                   </span>
@@ -191,19 +153,9 @@
                   if (filter.kind === "Object") {
                     return <FilterCombobox filter={filter} key={filter.name} />;
                   } else if (filter.kind === "Text" && !filter.enum) {
-<<<<<<< HEAD
-                    return (
-                      <FilterTextField filter={filter} key={filter.name} />
-                    );
-                  } else if (filter.kind === "Text" && filter.enum) {
-                    return (
-                      <FilterComboEnum filter={filter} key={filter.name} />
-                    );
-=======
                     return <FilterTextField filter={filter} key={filter.name} />;
                   } else if (filter.kind === "Text" && filter.enum) {
                     return <FilterComboEnum filter={filter} key={filter.name} />;
->>>>>>> 9899e208
                   } else {
                     return null;
                   }
