import { ApolloProvider } from "@apollo/client";
import { useAtom } from "jotai";
import * as R from "ramda";
import { useCallback, useEffect } from "react";
import { Route, Routes } from "react-router-dom";
import { ToastContainer, toast } from "react-toastify";
import "react-toastify/dist/ReactToastify.css";
import { StringParam, useQueryParam } from "use-query-params";

import { graphQLClient } from "./graphql/graphqlClient";
import { ALERT_TYPES, Alert } from "./components/alert";
import { CONFIG } from "./config/config";
<<<<<<< HEAD
import { MAIN_ROUTES } from "./config/constants";
import graphqlClient from "./config/graphqlClient";
=======
import { CUSTOM_COMPONENT_ROUTES, MAIN_ROUTES } from "./config/constants";
import SentryClient from "./config/sentry";
>>>>>>> 4718a0ff
import { BRANCH_QUERY, iBranchData } from "./graphql/defined_queries/branch";
import Layout from "./screens/layout/layout";
import { branchState } from "./state/atoms/branch.atom";
import { branchesState } from "./state/atoms/branches.atom";
import { Config, configState } from "./state/atoms/config.atom";
import { genericSchemaState, genericsState, iGenericSchema, iGenericSchemaMapping, iNodeSchema, schemaState } from "./state/atoms/schema.atom";
import { schemaKindNameState } from "./state/atoms/schemaKindName.atom";
import "./styles/index.css";
import { fetchUrl } from "./utils/fetch";
import { QSP } from "./config/qsp";

function App() {
  const [, setSchema] = useAtom(schemaState);
  const [, setGenerics] = useAtom(genericsState);
  const [, setGenericSchema] = useAtom(genericSchemaState);

  const [, setSchemaKindNameState] = useAtom(schemaKindNameState);
  const [branch] = useAtom(branchState);
  const [, setBranches] = useAtom(branchesState);
  const [config, setConfig] = useAtom(configState);
  const [branchInQueryString] = useQueryParam(QSP.BRANCH, StringParam);

  /**
   * Sentry configuration
   */
  SentryClient(config);

  /**
   * Fetch config from the backend and return it
   */
  const fetchConfig = async () => {
    try {
      return fetchUrl(CONFIG.CONFIG_URL);
    } catch (err) {
      toast(<Alert type={ALERT_TYPES.ERROR} message={"Something went wrong when fetching the config"} />);
      console.error("err: ", err);
      return undefined;
    }
  };

  /**
   * Set config in state atom
   */
  const setConfigInState = useCallback(
    async () => {
      const config: Config = await fetchConfig();
      setConfig(config);
    },
    [setConfig]
  );

  useEffect(
    () => {
      setConfigInState();
    },
    [setConfigInState]
  );

  /**
   * Fetch branches from the backend, sort, and return them
   */
  const fetchBranches = async () => {
    const sortByName = R.sortBy(R.compose(R.toLower, R.prop("name")));
    try {
      const data: iBranchData = await graphQLClient.request(BRANCH_QUERY);
      return sortByName(data.branch || []);
    } catch (err) {
      toast(<Alert type={ALERT_TYPES.ERROR} message={"Something went wrong when fetching the branch details"} />);
      console.error("err: ", err);
      return [];
    }
  };

  /**
   * Set branches in state atom
   */
  const setBranchesInState = useCallback(
    async () => {
      const branches = await fetchBranches();
      setBranches(branches);
    },
    [setBranches]
  );

  useEffect(
    () => {
      setBranchesInState();
    },
    [setBranchesInState]
  );

  /**
   * Fetch schema from the backend, sort, and return them
   */
  const fetchSchema = useCallback(
    async () => {
      const sortByName = R.sortBy(R.compose(R.toLower, R.prop("name")));
      try {
        const data = await fetchUrl(CONFIG.SCHEMA_URL(branchInQueryString ?? branch?.name));

        return {
          schema: sortByName(data.nodes || []),
          generics: sortByName(data.generics || [])
        };
      } catch(err) {
        toast(<Alert type={ALERT_TYPES.ERROR} message={"Something went wrong when fetching the schema details"} />);
        console.error("err: ", err);
        return {
          schema: [],
          generics: [],
        };
      }
    },
    [branch?.name, branchInQueryString]
  );

  /**
   * Set schema in state atom
   */
  const setSchemaInState = useCallback(
    async () => {
      const {schema, generics}: { schema: iNodeSchema[], generics: iGenericSchema[]} = await fetchSchema();
      setSchema(schema);
      setGenerics(generics);

      const schemaNames = R.map(R.prop("name"), schema);
      const schemaKinds = R.map(R.prop("kind"), schema);
      const schemaKindNameTuples = R.zip(schemaKinds, schemaNames);
      const schemaKindNameMap = R.fromPairs(schemaKindNameTuples);
      setSchemaKindNameState(schemaKindNameMap);


      const genericSchemaMapping: iGenericSchemaMapping = {};
      schema.forEach((schemaNode: any) => {
        if(schemaNode.used_by?.length) {
          genericSchemaMapping[schemaNode.name] = schemaNode.used_by;
        }
      });
      setGenericSchema(genericSchemaMapping);
    },
    [fetchSchema, setGenericSchema, setSchema, setSchemaKindNameState, setGenerics]
  );

  useEffect(
    () => {
      setSchemaInState();
    },
    [setSchemaInState, branch]
  );

  return (
    <ApolloProvider client={graphqlClient}>
      <Routes>
        <Route path="/" element={<Layout />}>
          {
            MAIN_ROUTES.map(
              (route) => (
                <Route index key={route.path} path={route.path} element={route.element} />
              )
            )
          }

          {
            CUSTOM_COMPONENT_ROUTES.map(
              (route) => (
                <Route index key={route.path} path={route.path} element={route.element} />
              )
            )
          }
        </Route>
      </Routes>
<<<<<<< HEAD
      <ToastContainer closeOnClick={false} />
    </ApolloProvider>
=======
      <ToastContainer autoClose={false} closeOnClick={false} newestOnTop position="bottom-right" />
    </>
>>>>>>> 4718a0ff
  );
}

export default App;<|MERGE_RESOLUTION|>--- conflicted
+++ resolved
@@ -10,13 +10,9 @@
 import { graphQLClient } from "./graphql/graphqlClient";
 import { ALERT_TYPES, Alert } from "./components/alert";
 import { CONFIG } from "./config/config";
-<<<<<<< HEAD
-import { MAIN_ROUTES } from "./config/constants";
 import graphqlClient from "./config/graphqlClient";
-=======
 import { CUSTOM_COMPONENT_ROUTES, MAIN_ROUTES } from "./config/constants";
 import SentryClient from "./config/sentry";
->>>>>>> 4718a0ff
 import { BRANCH_QUERY, iBranchData } from "./graphql/defined_queries/branch";
 import Layout from "./screens/layout/layout";
 import { branchState } from "./state/atoms/branch.atom";
@@ -188,13 +184,8 @@
           }
         </Route>
       </Routes>
-<<<<<<< HEAD
-      <ToastContainer closeOnClick={false} />
+      <ToastContainer autoClose={false} closeOnClick={false} newestOnTop position="bottom-right" />
     </ApolloProvider>
-=======
-      <ToastContainer autoClose={false} closeOnClick={false} newestOnTop position="bottom-right" />
-    </>
->>>>>>> 4718a0ff
   );
 }
 
