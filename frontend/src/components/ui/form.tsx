--- conflicted
+++ resolved
@@ -9,14 +9,8 @@
   useForm,
   useFormContext,
 } from "react-hook-form";
-<<<<<<< HEAD
-=======
-import * as LabelPrimitive from "@radix-ui/react-label";
-import { Slot } from "@radix-ui/react-slot";
-import { classNames } from "../../utils/common";
 import { Button, ButtonProps } from "../buttons/button-primitive";
 import { Spinner } from "./spinner";
->>>>>>> 2a0db313
 
 export interface FormProps extends Omit<FormHTMLAttributes<HTMLFormElement>, "onSubmit"> {
   onSubmit?: (v: Record<string, unknown>) => void;
