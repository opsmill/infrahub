--- conflicted
+++ resolved
@@ -1,17 +1,11 @@
-import { DynamicFieldData } from "@/screens/edit-form-hook/dynamic-control-types";
-import { Form } from "@/screens/edit-form-hook/form";
 import { ReactElement } from "react";
-<<<<<<< HEAD
-import { FieldValues, SubmitHandler } from "react-hook-form";
-=======
+import { useLocation } from "react-router-dom";
+import { SCHEMA_ATTRIBUTE_KIND } from "../../config/constants";
+import { useAuth } from "../../hooks/useAuth";
+import { constructPath } from "../../utils/fetch";
+import { LinkButton } from "../buttons/button-primitive";
 import DynamicForm from "../form/dynamic-form";
 import { DynamicFieldProps } from "../form/fields/common";
-import { SCHEMA_ATTRIBUTE_KIND } from "../../config/constants";
-import { useAuth } from "../../hooks/useAuth";
-import { LinkButton } from "../buttons/button-primitive";
-import { constructPath } from "../../utils/fetch";
-import { useLocation } from "react-router-dom";
->>>>>>> 2a0db313
 
 const fields: Array<DynamicFieldProps> = [
   {
