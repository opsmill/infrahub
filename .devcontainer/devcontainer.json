{
    "name": "infrahub",
    "build": {
        "dockerfile": "./Dockerfile",
        "context": "."
    },
    "customizations": {
        "settings": {
	    "python.pythonPath": "/workspace/infrahub/.venv/bin/python",
	    "terminal.integrated.shell.linux": "/bin/bash",
	    "python.venvPath": "/workspace/infrahub/.venv",
	    "python.linting.enabled": true
        },
        "vscode": {
        "extensions": [
            "pomdtr.excalidraw-editor",
            "wholroyd.jinja",
            "ms-python.vscode-pylance",
            "shardulm94.trailing-spaces",
            "nickmillerdev.pytest-fixtures",
            "yzhang.markdown-all-in-one",
            "GraphQL.vscode-graphql-syntax",
            "MS-vsliveshare.vsliveshare"
        ]
        }
    },
    "remoteUser": "vscode",
    "remoteEnv": {
<<<<<<< HEAD
        "INFRAHUB_API_TOKEN": "06438eb2-8019-4776-878c-0941b1f1d1ec",
        "INFRAHUB_DB_TYPE": "memgraph",
=======
        "INFRAHUB_SDK_API_TOKEN": "06438eb2-8019-4776-878c-0941b1f1d1ec",
        "INFRAHUB_DB_TYPE": "neo4j",
>>>>>>> dfa1f986
        "INFRAHUB_IMAGE_VER": "local"
    },
    "forwardPorts": [8000],
    "runArgs": ["--volume=/var/lib/docker", "--privileged"],
    "onCreateCommand": "./.devcontainer/onCreateCommand.sh",
    "postCreateCommand": "./.devcontainer/postCreateCommand.sh",
    "postAttachCommand": "./.devcontainer/postAttachCommand.sh",
    "features": {
        "docker-in-docker": "latest",
        "github-cli": "latest"
    },
    "hostRequirements": {
        "cpus": 8,
        "memory": "16gb"
    }
}<|MERGE_RESOLUTION|>--- conflicted
+++ resolved
@@ -1,51 +1,51 @@
 {
-    "name": "infrahub",
-    "build": {
-        "dockerfile": "./Dockerfile",
-        "context": "."
+  "name": "infrahub",
+  "build": {
+    "dockerfile": "./Dockerfile",
+    "context": "."
+  },
+  "customizations": {
+    "settings": {
+      "python.pythonPath": "/workspace/infrahub/.venv/bin/python",
+      "terminal.integrated.shell.linux": "/bin/bash",
+      "python.venvPath": "/workspace/infrahub/.venv",
+      "python.linting.enabled": true
     },
-    "customizations": {
-        "settings": {
-	    "python.pythonPath": "/workspace/infrahub/.venv/bin/python",
-	    "terminal.integrated.shell.linux": "/bin/bash",
-	    "python.venvPath": "/workspace/infrahub/.venv",
-	    "python.linting.enabled": true
-        },
-        "vscode": {
-        "extensions": [
-            "pomdtr.excalidraw-editor",
-            "wholroyd.jinja",
-            "ms-python.vscode-pylance",
-            "shardulm94.trailing-spaces",
-            "nickmillerdev.pytest-fixtures",
-            "yzhang.markdown-all-in-one",
-            "GraphQL.vscode-graphql-syntax",
-            "MS-vsliveshare.vsliveshare"
-        ]
-        }
-    },
-    "remoteUser": "vscode",
-    "remoteEnv": {
-<<<<<<< HEAD
-        "INFRAHUB_API_TOKEN": "06438eb2-8019-4776-878c-0941b1f1d1ec",
-        "INFRAHUB_DB_TYPE": "memgraph",
-=======
-        "INFRAHUB_SDK_API_TOKEN": "06438eb2-8019-4776-878c-0941b1f1d1ec",
-        "INFRAHUB_DB_TYPE": "neo4j",
->>>>>>> dfa1f986
-        "INFRAHUB_IMAGE_VER": "local"
-    },
-    "forwardPorts": [8000],
-    "runArgs": ["--volume=/var/lib/docker", "--privileged"],
-    "onCreateCommand": "./.devcontainer/onCreateCommand.sh",
-    "postCreateCommand": "./.devcontainer/postCreateCommand.sh",
-    "postAttachCommand": "./.devcontainer/postAttachCommand.sh",
-    "features": {
-        "docker-in-docker": "latest",
-        "github-cli": "latest"
-    },
-    "hostRequirements": {
-        "cpus": 8,
-        "memory": "16gb"
+    "vscode": {
+      "extensions": [
+        "pomdtr.excalidraw-editor",
+        "wholroyd.jinja",
+        "ms-python.vscode-pylance",
+        "shardulm94.trailing-spaces",
+        "nickmillerdev.pytest-fixtures",
+        "yzhang.markdown-all-in-one",
+        "GraphQL.vscode-graphql-syntax",
+        "MS-vsliveshare.vsliveshare"
+      ]
     }
+  },
+  "remoteUser": "vscode",
+  "remoteEnv": {
+    "INFRAHUB_SDK_API_TOKEN": "06438eb2-8019-4776-878c-0941b1f1d1ec",
+    "INFRAHUB_DB_TYPE": "neo4j",
+    "INFRAHUB_IMAGE_VER": "local"
+  },
+  "forwardPorts": [
+    8000
+  ],
+  "runArgs": [
+    "--volume=/var/lib/docker",
+    "--privileged"
+  ],
+  "onCreateCommand": "./.devcontainer/onCreateCommand.sh",
+  "postCreateCommand": "./.devcontainer/postCreateCommand.sh",
+  "postAttachCommand": "./.devcontainer/postAttachCommand.sh",
+  "features": {
+    "docker-in-docker": "latest",
+    "github-cli": "latest"
+  },
+  "hostRequirements": {
+    "cpus": 8,
+    "memory": "16gb"
+  }
 }