#!/bin/bash

git pull
<<<<<<< HEAD
invoke demo.start
=======
invoke demo.start --wait
>>>>>>> c2056df0
<|MERGE_RESOLUTION|>--- conflicted
+++ resolved
@@ -1,8 +1,4 @@
 #!/bin/bash
 
 git pull
-<<<<<<< HEAD
-invoke demo.start
-=======
-invoke demo.start --wait
->>>>>>> c2056df0
+invoke demo.start --wait