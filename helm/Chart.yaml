---
apiVersion: v2
name: infrahub
description: A Helm chart to deploy Infrahub on Kubernetes
# A chart can be either an 'application' or a 'library' chart.
#
# Application charts are a collection of templates that can be packaged into versioned archives
# to be deployed.
#
# Library charts provide useful utilities or functions for the chart developer. They're included as
# a dependency of application charts to inject those utilities and functions into the rendering
# pipeline. Library charts do not define any templates and therefore cannot be deployed.
type: application
# This is the chart version. This version number should be incremented each time you make changes
# to the chart and its templates, including the app version.
# Versions are expected to follow Semantic Versioning (https://semver.org/)
<<<<<<< HEAD
version: 2.8.0
=======
version: 2.6.0
>>>>>>> 871d26a2
# This is the version number of the application being deployed. This version number should be
# incremented each time you make changes to the application. Versions are not expected to
# follow Semantic Versioning. They should reflect the version the application is using.
# It is recommended to use it with quotes.
appVersion: "0.15.2"

dependencies:
  - name: neo4j
    version: "5.20.0"
    repository: "https://helm.neo4j.com/neo4j/"
    condition: neo4j.enabled
  - name: common
    repository: "oci://registry-1.docker.io/bitnamicharts"
    version: "2.23.0"
    condition: redis.enabled,rabbitmq.enabled
  - name: redis
    version: "19.5.2"
    repository: "oci://registry-1.docker.io/bitnamicharts"
    condition: redis.enabled
  - name: rabbitmq
    version: "14.4.1"
    repository: "oci://registry-1.docker.io/bitnamicharts"
    condition: rabbitmq.enabled
  - name: nfs-server-provisioner
    version: "1.8.0"
    repository: "https://kubernetes-sigs.github.io/nfs-ganesha-server-and-external-provisioner/"
    condition: nfs-server-provisioner.enabled
  - name: nats
    version: "1.1.12"
    repository: "https://nats-io.github.io/k8s/helm/charts/"
    condition: nats.enabled
  - name: traefik
    version: "28.2.0"
    repository: "https://traefik.github.io/charts"
    condition: traefik.enabled
  - name: prefect-server
    version: "2024.7.25191224"
    repository: "https://prefecthq.github.io/prefect-helm"
    condition: prefect-server.enabled<|MERGE_RESOLUTION|>--- conflicted
+++ resolved
@@ -14,11 +14,7 @@
 # This is the chart version. This version number should be incremented each time you make changes
 # to the chart and its templates, including the app version.
 # Versions are expected to follow Semantic Versioning (https://semver.org/)
-<<<<<<< HEAD
 version: 2.8.0
-=======
-version: 2.6.0
->>>>>>> 871d26a2
 # This is the version number of the application being deployed. This version number should be
 # incremented each time you make changes to the application. Versions are not expected to
 # follow Semantic Versioning. They should reflect the version the application is using.
