--- conflicted
+++ resolved
@@ -146,11 +146,7 @@
       - 6362:6362
 
   infrahub-server:
-<<<<<<< HEAD
-    image: "registry.opsmill.io/opsmill/infrahub:${VERSION:-0.14.2}"
-=======
     image: "registry.opsmill.io/opsmill/infrahub:${VERSION:-0.15.0}"
->>>>>>> 1b7242ca
     restart: unless-stopped
     command: >
       gunicorn --config backend/infrahub/serve/gunicorn_config.py
@@ -186,11 +182,7 @@
     deploy:
       mode: replicated
       replicas: 2
-<<<<<<< HEAD
-    image: "registry.opsmill.io/opsmill/infrahub:${VERSION:-0.14.2}"
-=======
     image: "registry.opsmill.io/opsmill/infrahub:${VERSION:-0.15.0}"
->>>>>>> 1b7242ca
     command: infrahub git-agent start --debug
     restart: unless-stopped
     depends_on:
