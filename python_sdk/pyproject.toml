[tool.poetry]
name = "infrahub-sdk"
<<<<<<< HEAD
version = "0.13.0-dev"
=======
version = "0.12.3"
>>>>>>> f4372c49
description = "Python Client to interact with Infrahub"
authors = ["OpsMill <info@opsmill.com>"]
readme = "README.md"
license = "Apache-2.0"
homepage = "https://opsmill.com"
repository = "https://github.com/opsmill/infrahub"
documentation = "https://docs.infrahub.app/python-sdk/"
packages = [{ include = "infrahub_sdk" }]
classifiers = [
    "Intended Audience :: Developers",
    "Programming Language :: Python :: 3",
    "Programming Language :: Python :: 3.9",
    "Programming Language :: Python :: 3.10",
    "Programming Language :: Python :: 3.11",
    "Programming Language :: Python :: 3.12",
]

[tool.poetry.dependencies]
python = "^3.9"
pydantic = ">=2.0.0,!=2.0.1,!=2.1.0,<3.0.0"
pydantic-settings = ">=2.0"
graphql-core = ">=3.1,<3.3"
httpx = [
    { version = ">=0.20", python = ">=3.9,<3.11" },
    { version = ">=0.23", python = ">=3.11" },
]
pendulum = [
    { version = ">=2", python = ">=3.9,<3.12" },
    { version = ">=3", python = ">=3.12" },
]
gitpython = "^3"
ujson = "^5"
Jinja2 = { version = "^3", optional = true }
numpy = [
    { version = "^1.24.2", optional = true, python = ">=3.9,<3.12" },
    { version = "^1.26.2", optional = true, python = ">=3.12" },
]
pyarrow = { version = "^14", optional = true }
rich = { version = "^13", optional = true }
toml = { version = "^0.10", optional = true }
typer = { version = "^0.12.3", optional = true }
pytest = { version = "*", optional = true }
pyyaml = { version = "^6", optional = true }

[tool.poetry.group.dev.dependencies]
pytest = "*"
pytest-asyncio = "<0.23"
pytest-clarity = "^1.0.1"
pytest-cov = "^4.0.0"
pytest-httpx = ">=0.30"
yamllint = "*"
pylint = "*"
mypy = "*"
ipython = "*"
requests = "*"
pre-commit = "^2.20.0"
types-toml = "*"
types-ujson = "*"
types-pyyaml = "*"
ruff = "0.5.0"
pytest-xdist = "^3.3.1"
types-python-slugify = "^8.0.0.3"

[tool.poetry.extras]
ctl = ["Jinja2", "numpy", "pyarrow", "pyyaml", "rich", "toml", "typer"]
tests = ["Jinja2", "pytest", "pyyaml", "rich"]
all = [
    "Jinja2",
    "numpy",
    "pyarrow",
    "pytest",
    "pyyaml",
    "rich",
    "toml",
    "typer",
]

[tool.poetry.scripts]
infrahubctl = "infrahub_sdk.ctl.cli:app"

[tool.poetry.plugins."pytest11"]
"pytest-infrahub" = "infrahub_sdk.pytest_plugin.plugin"

[tool.coverage.run]
branch = true

[tool.coverage.report]
exclude_lines = ["if TYPE_CHECKING:", "raise NotImplementedError()"]

[tool.pylint.general]
extension-pkg-whitelist = ["pydantic", "ujson"]

[tool.pylint.format]
disable = "logging-fstring-interpolation"

[tool.pylint.basic]
# No docstrings required for private methods (Pylint default), or for test_ functions.
no-docstring-rgx = "^(_|test_)"

[tool.pylint.messages_control]
# Line length is enforced by Black, so pylint doesn't need to check it.
# Pylint and Black disagree about how to format multi-line arrays; Black wins.
# Rules already covered by RUFF
# - too-many-statements
disable = """,
    line-too-long,
    missing-module-docstring,
    missing-function-docstring,
    missing-class-docstring,
    consider-using-from-import,
    invalid-name,
    too-many-arguments,
    too-many-locals,
    keyword-arg-before-vararg,
    too-few-public-methods,
    too-many-instance-attributes,
    too-many-statements,
    fixme,
    consider-using-f-string,
    protected-access,
    import-self,
    wrong-import-order,
    multiple-statements,
    """

[tool.pylint.miscellaneous]
notes = """,
    FIXME,
    XXX,
    """

[tool.pylint.similarities]
min-similarity-lines = 20

[tool.pytest.ini_options]
asyncio_mode = "auto"
testpaths = ["tests"]
filterwarnings = [
    "ignore:Module already imported so cannot be rewritten",
    "ignore:Deprecated call to",
]
addopts = "-vs --cov-report term-missing --cov-report xml --dist loadscope"

[tool.mypy]
pretty = true
ignore_missing_imports = true
disallow_untyped_defs = true

[[tool.mypy.overrides]]
module = "infrahub_sdk.ctl.check"
ignore_errors = true

[[tool.mypy.overrides]]
module = "infrahub_sdk.ctl.cli_commands"
ignore_errors = true

[[tool.mypy.overrides]]
module = "infrahub_sdk.ctl.exporter"
ignore_errors = true

[[tool.mypy.overrides]]
module = "infrahub_sdk.ctl.generator"
ignore_errors = true

[[tool.mypy.overrides]]
module = "infrahub_sdk.ctl.importer"
ignore_errors = true

[[tool.mypy.overrides]]
module = "infrahub_sdk.ctl.schema"
ignore_errors = true

[[tool.mypy.overrides]]
module = "infrahub_sdk.ctl.utils"
ignore_errors = true

[[tool.mypy.overrides]]
module = "infrahub_sdk.utils"
ignore_errors = true

[tool.ruff]
line-length = 120

exclude = [
    ".git",
    ".tox",
    ".venv",
    "env",
    "_build",
    "build",
    "dist",
    "examples",
]


[tool.ruff.lint]
preview = true

task-tags = ["FIXME", "TODO", "XXX"]

select = [
    "ASYNC", # flake8-async
    "B",     # flake8-bugbear
    "C4",    # flake8-comprehensions
    "C90",   # mccabe complexity
    "DJ",    # flake8-django
    "DTZ",   # flake8-datetimez
    "E",     # pycodestyle errors
    "EXE",   # flake8-executable
    "F",     # pyflakes
    "I",     # isort-like checks
    "ICN",   # flake8-import-conventions
    "INP",   # flake8-no-pep420
    "N",     # pep8-naming
    "PERF",  # Perflint
    "PIE",   # flake8-pie
    "PL",    # pylint
    "PTH",   # flake8-use-pathlib
    "PYI",   # flake8-pyi
    "Q",     # flake8-quotes
    "RET",   # flake8-return
    "S",     # flake8-bandit
    "TCH",   # flake8-type-checking
    "T10",   # flake8-debugger
    "UP",    # pyupgrade
    "W",     # pycodestyle warnings
    "YTT",   # flake8-2020
]

ignore = [
    ##################################################################################################
    # The ignored rules below should be removed once the code has been updated, they are included    #
    # like this so that we can reactivate them one by one. Alternatively ignored after further       #
    # investigation if they are deemed to not make sense.                                            #
    ##################################################################################################
    "B007",    # Loop control variable `result` not used within loop body
    "B008",    #  Do not perform function call `typer.Option` in argument defaults; instead, perform the call within the function, or read the default from a module-level singleton variable
    "B904",    # Within an `except` clause, raise exceptions with `raise ... from err` or `raise ... from None` to distinguish them from errors in exception handling
    "B018",    # Found useless attribute access. Either assign it to a variable or remove it.
    "C408",    # Unnecessary `dict` call (rewrite as a literal)
    "C414",    # Unnecessary `list` call within `sorted()`
    "N802",    # Function name should be lowercase
    "N806",    # Variable in function should be lowercase
    "PERF102", # When using only the values of a dict use the `values()` method
    "PERF203", # `try`-`except` within a loop incurs performance overhead
    "PERF401", # Use a list comprehension to create a transformed list
    "PLC0206", # Extracting value from dictionary without calling `.items()`
    "PLR0912", # Too many branches
    "PLR0913", # Too many arguments in function definition
    "PLR0917", # Too many positional arguments
    "PLR2004", # Magic value used in comparison
    "PLR6201", # Use a `set` literal when testing for membership
    "PLR6301", # Method could be a function, class method, or static method
    "PLW0603", # Using the global statement to update `SETTINGS` is discouraged
    "PLW1641", # Object does not implement `__hash__` method
    "PTH100",  # `os.path.abspath()` should be replaced by `Path.resolve()`
    "PTH109",  # `os.getcwd()` should be replaced by `Path.cwd()`
    "RET504",  # Unnecessary assignment to `data` before `return` statement
    "S105",    # Possible hardcoded password assigned to: "PASS"
    "S108",    # Probable insecure usage of temporary file or directory
    "S311",    # Standard pseudo-random generators are not suitable for cryptographic purposes
    "S701",    # By default, jinja2 sets `autoescape` to `False`. Consider using `autoescape=True`
    "UP007",   # Use X | Y for type annotations
    "UP031",   # Use format specifiers instead of percent format
    "UP034",   # Avoid extraneous parentheses
]


#https://docs.astral.sh/ruff/formatter/black/
[tool.ruff.format]
quote-style = "double"
indent-style = "space"
skip-magic-trailing-comma = false
line-ending = "auto"

[tool.ruff.lint.isort]
known-first-party = ["infrahub_sdk", "infrahub_ctl"]

[tool.ruff.lint.pycodestyle]
max-line-length = 150

[tool.ruff.lint.mccabe]
# Target max-complexity=10
max-complexity = 17

[tool.ruff.lint.per-file-ignores]

"tests/**/*.py" = [
    "PLR2004", # Magic value used in comparison
    "S101",    # Use of assert detected
    "S106",    # Possible hardcoded password assigned to variable
    "S106",    # Possible hardcoded password assigned to argument
]

"tests/unit/sdk/test_client.py" = [
    "W293", # Blank line contains whitespace (used within output check)
]

[tool.towncrier]

package = "infrahub-sdk"
directory = "changelog"
filename = "CHANGELOG.md"
start_string = "<!-- towncrier release notes start -->\n"
underlines = ["", "", ""]
title_format = "## [{version}](https://github.com/opsmill/infrahub/tree/v{version}) - {project_date}"
issue_format = "[#{issue}](https://github.com/opsmill/infrahub/issues/{issue})"
orphan_prefix = "+"

[[tool.towncrier.type]]
directory = "security"
name = "Security"
showcontent = true

[[tool.towncrier.type]]
directory = "removed"
name = "Removed"
showcontent = true

[[tool.towncrier.type]]
directory = "deprecated"
name = "Deprecated"
showcontent = true

[[tool.towncrier.type]]
directory = "added"
name = "Added"
showcontent = true

[[tool.towncrier.type]]
directory = "changed"
name = "Changed"
showcontent = true

[[tool.towncrier.type]]
directory = "fixed"
name = "Fixed"
showcontent = true

[build-system]
requires = ["poetry-core"]
build-backend = "poetry.core.masonry.api"<|MERGE_RESOLUTION|>--- conflicted
+++ resolved
@@ -1,10 +1,6 @@
 [tool.poetry]
 name = "infrahub-sdk"
-<<<<<<< HEAD
 version = "0.13.0-dev"
-=======
-version = "0.12.3"
->>>>>>> f4372c49
 description = "Python Client to interact with Infrahub"
 authors = ["OpsMill <info@opsmill.com>"]
 readme = "README.md"
