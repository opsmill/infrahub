--- conflicted
+++ resolved
@@ -204,11 +204,7 @@
                     "order_weight": 10000
                 }
             ],
-<<<<<<< HEAD
-            "label": "Generic repository",
-=======
             "label": "Git Repository",
->>>>>>> e2d529e8
             "used_by": [
                 "CoreReadOnlyRepository",
                 "CoreRepository"
