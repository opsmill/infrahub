--- conflicted
+++ resolved
@@ -175,13 +175,8 @@
 
 
 @task(optional=["database"])
-<<<<<<< HEAD
-def test_integration(context: Context, database: str = "memgraph"):
+def test_integration(context: Context, database: str = INFRAHUB_DATABASE):
     with context.cd(escape_path(REPO_BASE)):
-=======
-def test_integration(context: Context, database: str = INFRAHUB_DATABASE):
-    with context.cd(REPO_BASE):
->>>>>>> fe90a965
         compose_files_cmd = build_test_compose_files_cmd(database=database)
         base_cmd = f"{get_env_vars(context)} docker compose {compose_files_cmd} -p {BUILD_NAME} run {build_test_envs()} infrahub-test"
         exec_cmd = f"pytest -n {NBR_WORKERS} -v --cov=infrahub_client {MAIN_DIRECTORY}/tests/integration"
