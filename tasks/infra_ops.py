--- conflicted
+++ resolved
@@ -21,11 +21,7 @@
     with context.cd(ESCAPED_REPO_PATH):
         compose_files_cmd = build_compose_files_cmd(database=database)
         base_cmd = f"{get_env_vars(context, namespace=namespace)} docker compose {compose_files_cmd} -p {BUILD_NAME}"
-<<<<<<< HEAD
-        command = f"{base_cmd} run infrahub-git infrahubctl schema load models/base --wait 30"
-=======
-        command = f"{base_cmd} run infrahub-git infrahubctl schema load models/infrastructure_base.yml"
+        command = f"{base_cmd} run infrahub-git infrahubctl schema load models/base"
         if add_wait:
             command += " --wait 30"
->>>>>>> 1de09e16
         execute_command(context=context, command=command)