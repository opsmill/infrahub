from __future__ import annotations

from typing import TYPE_CHECKING, Any

import pydantic
from graphene import Boolean, Field, InputField, InputObjectType, List, Mutation, String
from infrahub_sdk.utils import extract_fields, extract_fields_first_node
from opentelemetry import trace
from typing_extensions import Self

from infrahub import config, lock
from infrahub.core import registry
from infrahub.core.branch import Branch
from infrahub.core.diff.branch_differ import BranchDiffer
from infrahub.core.diff.coordinator import DiffCoordinator
from infrahub.core.diff.ipam_diff_parser import IpamDiffParser
from infrahub.core.diff.repository.repository import DiffRepository
from infrahub.core.merge import BranchMerger
from infrahub.core.migrations.schema.runner import schema_migrations_runner
from infrahub.core.task import UserTask
<<<<<<< HEAD
from infrahub.core.validators.checker import schema_validators_checker
from infrahub.core.validators.determiner import ConstraintValidatorDeterminer
from infrahub.database import retry_db_transaction
from infrahub.dependencies.registry import get_component_registry
from infrahub.exceptions import BranchNotFoundError, ValidationError
=======
from infrahub.database import retry_db_transaction
from infrahub.exceptions import BranchNotFoundError
>>>>>>> 39f6cd1b
from infrahub.log import get_log_data, get_logger
from infrahub.message_bus import Meta, messages
from infrahub.services import services
from infrahub.worker import WORKER_IDENTITY
from infrahub.workflows.catalogue import BRANCH_REBASE

from ..types import BranchType

if TYPE_CHECKING:
    from graphql import GraphQLResolveInfo

    from ..initialization import GraphqlContext


# pylint: disable=unused-argument

log = get_logger()


class BranchCreateInput(InputObjectType):
    id = String(required=False)
    name = String(required=True)
    description = String(required=False)
    origin_branch = String(required=False)
    branched_from = String(required=False)
    sync_with_git = Boolean(required=False)
    is_isolated = InputField(Boolean(required=False), deprecation_reason="Non isolated mode is not supported anymore")


class BranchCreate(Mutation):
    class Arguments:
        data = BranchCreateInput(required=True)
        background_execution = Boolean(required=False)

    ok = Boolean()
    object = Field(BranchType)

    @classmethod
    @retry_db_transaction(name="branch_create")
    @trace.get_tracer(__name__).start_as_current_span("branch_create")
    async def mutate(
        cls, root: dict, info: GraphQLResolveInfo, data: BranchCreateInput, background_execution: bool = False
    ) -> Self:
        context: GraphqlContext = info.context

        async with UserTask.from_graphql_context(title=f"Create branch : {data['name']}", context=context) as task:
            # Check if the branch already exist
            try:
                await Branch.get_by_name(db=context.db, name=data["name"])
                raise ValueError(f"The branch {data['name']}, already exist")
            except BranchNotFoundError:
                pass

            data_dict: dict[str, Any] = dict(data)
            if "is_isolated" in data_dict:
                del data_dict["is_isolated"]

            try:
                obj = Branch(**data_dict)
            except pydantic.ValidationError as exc:
                error_msgs = [f"invalid field {error['loc'][0]}: {error['msg']}" for error in exc.errors()]
                raise ValueError("\n".join(error_msgs)) from exc

            async with lock.registry.local_schema_lock():
                # Copy the schema from the origin branch and set the hash and the schema_changed_at value
                origin_schema = registry.schema.get_schema_branch(name=obj.origin_branch)
                new_schema = origin_schema.duplicate(name=obj.name)
                registry.schema.set_schema_branch(name=obj.name, schema=new_schema)
                obj.update_schema_hash()
                await obj.save(db=context.db)

                # Add Branch to registry
                registry.branch[obj.name] = obj

            await task.info(message="created_branch", name=obj.name)

            log_data = get_log_data()
            request_id = log_data.get("request_id", "")

            ok = True

            fields = await extract_fields(info.field_nodes[0].selection_set)
            if context.service:
                message = messages.EventBranchCreate(
                    branch=obj.name,
                    branch_id=str(obj.id),
                    sync_with_git=obj.sync_with_git,
                    meta=Meta(initiator_id=WORKER_IDENTITY, request_id=request_id),
                )
                await context.service.send(message=message)

            return cls(object=await obj.to_graphql(fields=fields.get("object", {})), ok=ok)


class BranchNameInput(InputObjectType):
    name = String(required=False)


class BranchUpdateInput(InputObjectType):
    name = String(required=True)
    description = String(required=False)
    is_isolated = InputField(Boolean(required=False), deprecation_reason="Non isolated mode is not supported anymore")


class BranchDelete(Mutation):
    class Arguments:
        data = BranchNameInput(required=True)

    ok = Boolean()

    @classmethod
    @retry_db_transaction(name="branch_delete")
    async def mutate(cls, root: dict, info: GraphQLResolveInfo, data: BranchNameInput) -> Self:
        context: GraphqlContext = info.context

        async with UserTask.from_graphql_context(title=f"Delete branch: {data['name']}", context=context):
            obj = await Branch.get_by_name(db=context.db, name=str(data.name))
            await obj.delete(db=context.db)

            if context.service:
                log_data = get_log_data()
                request_id = log_data.get("request_id", "")
                message = messages.EventBranchDelete(
                    branch=obj.name,
                    branch_id=str(obj.id),
                    sync_with_git=obj.sync_with_git,
                    meta=Meta(request_id=request_id),
                )
                await context.service.send(message=message)

            return cls(ok=True)


class BranchUpdate(Mutation):
    class Arguments:
        data = BranchUpdateInput(required=True)

    ok = Boolean()

    @classmethod
    @retry_db_transaction(name="branch_update")
    async def mutate(cls, root: dict, info: GraphQLResolveInfo, data: BranchNameInput) -> Self:
        context: GraphqlContext = info.context

        obj = await Branch.get_by_name(db=context.db, name=data["name"])

        to_extract = ["description"]
        for field_name in to_extract:
            if field_name in data and data.get(field_name) is not None:
                setattr(obj, field_name, data[field_name])

        async with context.db.start_transaction() as db:
            await obj.save(db=db)

        return cls(ok=True)


class BranchRebase(Mutation):
    class Arguments:
        data = BranchNameInput(required=True)

    ok = Boolean()
    object = Field(BranchType)

    @classmethod
    async def mutate(cls, root: dict, info: GraphQLResolveInfo, data: BranchNameInput) -> Self:
        context: GraphqlContext = info.context

        if not context.service:
            raise ValueError("Service must be provided to rebase a branch.")

<<<<<<< HEAD
        async with UserTask.from_graphql_context(title=f"Rebase branch : {data.name}", context=context) as task:
            obj = await Branch.get_by_name(db=context.db, name=str(data.name))
            base_branch = await Branch.get_by_name(db=context.db, name=registry.default_branch)
            merger = BranchMerger(db=context.db, source_branch=obj, service=context.service)
            component_registry = get_component_registry()
            diff_coordinator = await component_registry.get_component(DiffCoordinator, db=context.db, branch=obj)
            diff_repository = await component_registry.get_component(DiffRepository, db=context.db, branch=obj)
            enriched_diff = await diff_coordinator.update_branch_diff(base_branch=base_branch, diff_branch=obj)
            if enriched_diff.get_all_conflicts():
                raise ValidationError(
                    f"Branch {obj.name} contains conflicts with the default branch that must be addressed."
                    " Please review the diff for details and manually update the conflicts before rebasing."
                )
            node_diff_field_summaries = await diff_repository.get_node_field_summaries(
                diff_branch_name=enriched_diff.diff_branch_name, diff_id=enriched_diff.uuid
            )

            candidate_schema = merger.get_candidate_schema()
            determiner = ConstraintValidatorDeterminer(schema_branch=candidate_schema)
            constraints = await determiner.get_constraints(node_diffs=node_diff_field_summaries)

            # If there are some changes related to the schema between this branch and main, we need to
            #  - Run all the validations to ensure everything is correct before rebasing the branch
            #  - Run all the migrations after the rebase
            if obj.has_schema_changes:
                constraints += await merger.calculate_validations(target_schema=candidate_schema)
            if constraints:
                error_messages, _ = await schema_validators_checker(
                    branch=obj, schema=candidate_schema, constraints=constraints, service=context.service
                )
                if error_messages:
                    raise ValidationError(",\n".join(error_messages))

            schema_in_main_before = merger.destination_schema.duplicate()

            async with context.db.start_transaction() as dbt:
                await obj.rebase(db=dbt)
                await task.info(message="Branch successfully rebased", db=dbt)

            if obj.has_schema_changes:
                # NOTE there is a bit additional work in order to calculate a proper diff that will
                # allow us to pull only the part of the schema that has changed, for now the safest option is to pull
                # Everything
                # schema_diff = await merger.has_schema_changes()
                updated_schema = await registry.schema.load_schema_from_db(
                    db=context.db,
                    branch=obj,
                    # schema=merger.source_schema.duplicate(),
                    # schema_diff=schema_diff,
                )
                registry.schema.set_schema_branch(name=obj.name, schema=updated_schema)
                obj.update_schema_hash()
                await obj.save(db=context.db)

                # Execute the migrations
                migrations = await merger.calculate_migrations(target_schema=updated_schema)

                errors = await schema_migrations_runner(
                    branch=merger.source_branch,
                    new_schema=candidate_schema,
                    previous_schema=schema_in_main_before,
                    migrations=migrations,
                    service=context.service,
                )
                for error in errors:
                    context.service.log.error(error)
=======
        obj = await Branch.get_by_name(db=context.db, name=str(data.name))
>>>>>>> 39f6cd1b

        await context.service.workflow.execute_workflow(workflow=BRANCH_REBASE, parameters={"branch": obj.name})

        # Pull the latest information about the branch from the database directly
        obj = await Branch.get_by_name(db=context.db, name=str(data.name))
        fields = await extract_fields_first_node(info=info)
        ok = True

        return cls(object=await obj.to_graphql(fields=fields.get("object", {})), ok=ok)


class BranchValidate(Mutation):
    class Arguments:
        data = BranchNameInput(required=True)

    ok = Boolean()
    messages = List(String)
    object = Field(BranchType)

    @classmethod
    @retry_db_transaction(name="branch_validate")
    async def mutate(cls, root: dict, info: GraphQLResolveInfo, data: BranchNameInput) -> Self:
        context: GraphqlContext = info.context

        async with UserTask.from_graphql_context(title=f"Validate branch: {data['name']}", context=context):
            obj = await Branch.get_by_name(db=context.db, name=data["name"])
            ok = True
            validation_messages = ""

            diff = await BranchDiffer.init(db=context.db, branch=obj)
            conflicts = await diff.get_conflicts()

            if conflicts:
                ok = False
                errors = [str(conflict) for conflict in conflicts]
                validation_messages = ", ".join(errors)

            fields = await extract_fields(info.field_nodes[0].selection_set)

            return cls(
                object=await obj.to_graphql(fields=fields.get("object", {})), messages=validation_messages, ok=ok
            )


class BranchMerge(Mutation):
    class Arguments:
        data = BranchNameInput(required=True)

    ok = Boolean()
    object = Field(BranchType)

    @classmethod
    @retry_db_transaction(name="branch_merge")
    async def mutate(cls, root: dict, info: GraphQLResolveInfo, data: BranchNameInput) -> Self:
        context: GraphqlContext = info.context

        async with UserTask.from_graphql_context(title=f"Merge branch: {data['name']}", context=context) as task:
            obj = await Branch.get_by_name(db=context.db, name=data["name"])

            merger: BranchMerger | None = None
            async with lock.registry.global_graph_lock():
                async with context.db.start_transaction() as db:
                    merger = BranchMerger(db=db, source_branch=obj, service=context.service)
                    await merger.merge()
                    await merger.update_schema()

            fields = await extract_fields(info.field_nodes[0].selection_set)

            ok = True

            if merger and merger.migrations and context.service:
                errors = await schema_migrations_runner(
                    branch=merger.destination_branch,
                    new_schema=merger.destination_schema,
                    previous_schema=merger.initial_source_schema,
                    migrations=merger.migrations,
                    service=context.service,
                )
                for error in errors:
                    await task.error(message=error)

            if config.SETTINGS.broker.enable and context.background:
                log_data = get_log_data()
                request_id = log_data.get("request_id", "")

                differ = await merger.get_graph_diff()
                diff_parser = IpamDiffParser(
                    db=context.db,
                    differ=differ,
                    source_branch_name=obj.name,
                    target_branch_name=registry.default_branch,
                )
                ipam_node_details = await diff_parser.get_changed_ipam_node_details()
                message = messages.EventBranchMerge(
                    source_branch=obj.name,
                    target_branch=registry.default_branch,
                    ipam_node_details=ipam_node_details,
                    meta=Meta(initiator_id=WORKER_IDENTITY, request_id=request_id),
                )
                context.background.add_task(services.send, message)

            return cls(object=await obj.to_graphql(fields=fields.get("object", {})), ok=ok)<|MERGE_RESOLUTION|>--- conflicted
+++ resolved
@@ -12,22 +12,12 @@
 from infrahub.core import registry
 from infrahub.core.branch import Branch
 from infrahub.core.diff.branch_differ import BranchDiffer
-from infrahub.core.diff.coordinator import DiffCoordinator
 from infrahub.core.diff.ipam_diff_parser import IpamDiffParser
-from infrahub.core.diff.repository.repository import DiffRepository
 from infrahub.core.merge import BranchMerger
 from infrahub.core.migrations.schema.runner import schema_migrations_runner
 from infrahub.core.task import UserTask
-<<<<<<< HEAD
-from infrahub.core.validators.checker import schema_validators_checker
-from infrahub.core.validators.determiner import ConstraintValidatorDeterminer
-from infrahub.database import retry_db_transaction
-from infrahub.dependencies.registry import get_component_registry
-from infrahub.exceptions import BranchNotFoundError, ValidationError
-=======
 from infrahub.database import retry_db_transaction
 from infrahub.exceptions import BranchNotFoundError
->>>>>>> 39f6cd1b
 from infrahub.log import get_log_data, get_logger
 from infrahub.message_bus import Meta, messages
 from infrahub.services import services
@@ -199,76 +189,7 @@
         if not context.service:
             raise ValueError("Service must be provided to rebase a branch.")
 
-<<<<<<< HEAD
-        async with UserTask.from_graphql_context(title=f"Rebase branch : {data.name}", context=context) as task:
-            obj = await Branch.get_by_name(db=context.db, name=str(data.name))
-            base_branch = await Branch.get_by_name(db=context.db, name=registry.default_branch)
-            merger = BranchMerger(db=context.db, source_branch=obj, service=context.service)
-            component_registry = get_component_registry()
-            diff_coordinator = await component_registry.get_component(DiffCoordinator, db=context.db, branch=obj)
-            diff_repository = await component_registry.get_component(DiffRepository, db=context.db, branch=obj)
-            enriched_diff = await diff_coordinator.update_branch_diff(base_branch=base_branch, diff_branch=obj)
-            if enriched_diff.get_all_conflicts():
-                raise ValidationError(
-                    f"Branch {obj.name} contains conflicts with the default branch that must be addressed."
-                    " Please review the diff for details and manually update the conflicts before rebasing."
-                )
-            node_diff_field_summaries = await diff_repository.get_node_field_summaries(
-                diff_branch_name=enriched_diff.diff_branch_name, diff_id=enriched_diff.uuid
-            )
-
-            candidate_schema = merger.get_candidate_schema()
-            determiner = ConstraintValidatorDeterminer(schema_branch=candidate_schema)
-            constraints = await determiner.get_constraints(node_diffs=node_diff_field_summaries)
-
-            # If there are some changes related to the schema between this branch and main, we need to
-            #  - Run all the validations to ensure everything is correct before rebasing the branch
-            #  - Run all the migrations after the rebase
-            if obj.has_schema_changes:
-                constraints += await merger.calculate_validations(target_schema=candidate_schema)
-            if constraints:
-                error_messages, _ = await schema_validators_checker(
-                    branch=obj, schema=candidate_schema, constraints=constraints, service=context.service
-                )
-                if error_messages:
-                    raise ValidationError(",\n".join(error_messages))
-
-            schema_in_main_before = merger.destination_schema.duplicate()
-
-            async with context.db.start_transaction() as dbt:
-                await obj.rebase(db=dbt)
-                await task.info(message="Branch successfully rebased", db=dbt)
-
-            if obj.has_schema_changes:
-                # NOTE there is a bit additional work in order to calculate a proper diff that will
-                # allow us to pull only the part of the schema that has changed, for now the safest option is to pull
-                # Everything
-                # schema_diff = await merger.has_schema_changes()
-                updated_schema = await registry.schema.load_schema_from_db(
-                    db=context.db,
-                    branch=obj,
-                    # schema=merger.source_schema.duplicate(),
-                    # schema_diff=schema_diff,
-                )
-                registry.schema.set_schema_branch(name=obj.name, schema=updated_schema)
-                obj.update_schema_hash()
-                await obj.save(db=context.db)
-
-                # Execute the migrations
-                migrations = await merger.calculate_migrations(target_schema=updated_schema)
-
-                errors = await schema_migrations_runner(
-                    branch=merger.source_branch,
-                    new_schema=candidate_schema,
-                    previous_schema=schema_in_main_before,
-                    migrations=migrations,
-                    service=context.service,
-                )
-                for error in errors:
-                    context.service.log.error(error)
-=======
         obj = await Branch.get_by_name(db=context.db, name=str(data.name))
->>>>>>> 39f6cd1b
 
         await context.service.workflow.execute_workflow(workflow=BRANCH_REBASE, parameters={"branch": obj.name})
 
