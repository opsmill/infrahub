--- conflicted
+++ resolved
@@ -1,7 +1,6 @@
 from __future__ import annotations
 
 import copy
-import enum
 import hashlib
 from collections import defaultdict
 from typing import TYPE_CHECKING, Any, Dict, List, Optional, Union
@@ -1929,14 +1928,7 @@
         #  for a standard node_schema, the relationships will be attributes and relationships
         for attr_name in schema_node._attributes:
             attr = getattr(schema_node, attr_name)
-<<<<<<< HEAD
-            if isinstance(attr.value, enum.Enum):
-                node_data[attr_name] = attr.value.value
-            else:
-                node_data[attr_name] = attr.value
-=======
             node_data[attr_name] = attr.get_value()
->>>>>>> d0c69356
 
         for rel_name in schema_node._relationships:
             if rel_name not in node_data:
@@ -1948,14 +1940,7 @@
                 item_data = {"id": item.id}
                 for item_name in item._attributes:
                     item_attr = getattr(item, item_name)
-<<<<<<< HEAD
-                    if isinstance(item_attr.value, enum.Enum):
-                        item_data[item_name] = item_attr.value.value
-                    else:
-                        item_data[item_name] = item_attr.value
-=======
                     item_data[item_name] = item_attr.get_value()
->>>>>>> d0c69356
 
                 node_data[rel_name].append(item_data)
         return NodeSchema(**node_data)
@@ -1970,14 +1955,7 @@
         #  for a standard node_schema, the relationships will be attributes and relationships
         for attr_name in schema_node._attributes:
             attr = getattr(schema_node, attr_name)
-<<<<<<< HEAD
-            if isinstance(attr.value, enum.Enum):
-                node_data[attr_name] = attr.value.value
-            else:
-                node_data[attr_name] = attr.value
-=======
             node_data[attr_name] = attr.get_value()
->>>>>>> d0c69356
 
         for rel_name in schema_node._relationships:
             if rel_name not in node_data:
@@ -1989,14 +1967,7 @@
                 item_data = {"id": item.id}
                 for item_name in item._attributes:
                     item_attr = getattr(item, item_name)
-<<<<<<< HEAD
-                    if isinstance(item_attr.value, enum.Enum):
-                        item_data[item_name] = item_attr.value.value
-                    else:
-                        item_data[item_name] = item_attr.value
-=======
                     item_data[item_name] = item_attr.get_value()
->>>>>>> d0c69356
 
                 node_data[rel_name].append(item_data)
 
