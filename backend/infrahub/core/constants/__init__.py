from __future__ import annotations

import enum

from infrahub.core.constants import infrahubkind as InfrahubKind
from infrahub.exceptions import ValidationError
from infrahub.utils import InfrahubStringEnum

from .schema import FlagProperty, NodeProperty, SchemaElementPathType, UpdateSupport, UpdateValidationErrorType

__all__ = [
    "InfrahubKind",
    "FlagProperty",
    "NodeProperty",
    "UpdateSupport",
    "UpdateValidationErrorType",
    "SchemaElementPathType",
]


GLOBAL_BRANCH_NAME = "-global-"

DEFAULT_IP_NAMESPACE = "default"

RESERVED_BRANCH_NAMES = [GLOBAL_BRANCH_NAME]

RESERVED_ATTR_REL_NAMES = [
    "any",
    "attribute",
    "attributes",
    "attr",
    "attrs",
    "relationship",
    "relationships",
    "rel",
    "rels",
    "save",
    "hfid",
]

RESERVED_ATTR_GEN_NAMES = ["type"]

NULL_VALUE = "NULL"


class PermissionLevel(enum.Flag):
    READ = 1
    WRITE = 2
    ADMIN = 3
    DEFAULT = 0


class AccountRole(InfrahubStringEnum):
    ADMIN = "admin"
    READ_ONLY = "read-only"
    READ_WRITE = "read-write"


class AccountType(InfrahubStringEnum):
    USER = "User"
    SCRIPT = "Script"
    BOT = "Bot"
    Git = "Git"


class ArtifactStatus(InfrahubStringEnum):
    ERROR = "Error"
    PENDING = "Pending"
    PROCESSING = "Processing"
    READY = "Ready"


class BranchSupportType(InfrahubStringEnum):
    AWARE = "aware"
    AGNOSTIC = "agnostic"
    LOCAL = "local"


class BranchConflictKeep(InfrahubStringEnum):
    TARGET = "target"
    SOURCE = "source"


class AllowOverrideType(InfrahubStringEnum):
    NONE = "none"
    ANY = "any"


class ContentType(InfrahubStringEnum):
    APPLICATION_JSON = "application/json"
    TEXT_PLAIN = "text/plain"


class CheckType(InfrahubStringEnum):
    ARTIFACT = "artifact"
    DATA = "data"
    GENERATOR = "generator"
    REPOSITORY = "repository"
    SCHEMA = "schema"
    TEST = "test"
    USER = "user"
    ALL = "all"


class RepositoryAdminStatus(InfrahubStringEnum):
    ACTIVE = "active"
    INACTIVE = "inactive"
    STAGING = "staging"


<<<<<<< HEAD
=======
class RepositoryStatus(InfrahubStringEnum):
    UNKNOWN = "unknown"
    SYNCING = "syncing"
    INSYNC = "in-sync"
    ERROR_CRED = "error-cred"
    ERROR_IMPORT = "error-import"
    ERROR = "error"


>>>>>>> aa0bcdb8
class DiffAction(InfrahubStringEnum):
    ADDED = "added"
    REMOVED = "removed"
    UPDATED = "updated"
    UNCHANGED = "unchanged"


class GeneratorInstanceStatus(InfrahubStringEnum):
    ERROR = "Error"
    PENDING = "Pending"
    PROCESSING = "Processing"
    READY = "Ready"


class MutationAction(InfrahubStringEnum):
    ADDED = "added"
    REMOVED = "removed"
    UPDATED = "updated"
    UNDEFINED = "undefined"


class PathResourceType(InfrahubStringEnum):
    SCHEMA = "schema"
    DATA = "data"
    FILE = "file"


class SchemaPathType(InfrahubStringEnum):
    NODE = "node"
    ATTRIBUTE = "attribute"
    RELATIONSHIP = "relationship"


class PathType(InfrahubStringEnum):
    NODE = "node"
    ATTRIBUTE = "attribute"
    RELATIONSHIP_ONE = "relationship_one"
    RELATIONSHIP_MANY = "relationship_many"

    @classmethod
    def from_relationship(cls, relationship: RelationshipCardinality) -> PathType:
        if relationship == RelationshipCardinality.ONE:
            return cls("relationship_one")

        return cls("relationship_many")


class FilterSchemaKind(InfrahubStringEnum):
    TEXT = "Text"
    LIST = "Text"
    NUMBER = "Number"
    BOOLEAN = "Boolean"
    OBJECT = "Object"
    MULTIOBJECT = "MultiObject"
    ENUM = "Enum"


class ProposedChangeState(InfrahubStringEnum):
    OPEN = "open"
    MERGED = "merged"
    CLOSED = "closed"
    CANCELED = "canceled"

    def validate_state_check_run(self) -> None:
        if self == ProposedChangeState.OPEN:
            return

        raise ValidationError(input_value="Unable to trigger check on proposed changes that aren't in the open state")

    def validate_editability(self) -> None:
        if self in [ProposedChangeState.CANCELED, ProposedChangeState.MERGED]:
            raise ValidationError(
                input_value=f"A proposed change in the {self.value} state is not allowed to be updated"
            )

    def validate_state_transition(self, updated_state: ProposedChangeState) -> None:
        if self == ProposedChangeState.OPEN:
            return

        if self == ProposedChangeState.CLOSED and updated_state not in [
            ProposedChangeState.CANCELED,
            ProposedChangeState.OPEN,
        ]:
            raise ValidationError(
                input_value="A closed proposed change is only allowed to transition to the open state"
            )


class HashableModelState(InfrahubStringEnum):
    PRESENT = "present"
    ABSENT = "absent"


class RelationshipCardinality(InfrahubStringEnum):
    ONE = "one"
    MANY = "many"


class RelationshipKind(InfrahubStringEnum):
    GENERIC = "Generic"
    ATTRIBUTE = "Attribute"
    COMPONENT = "Component"
    PARENT = "Parent"
    GROUP = "Group"
    HIERARCHY = "Hierarchy"
    PROFILE = "Profile"


class RelationshipStatus(InfrahubStringEnum):
    ACTIVE = "active"
    DELETED = "deleted"


class RelationshipDirection(InfrahubStringEnum):
    BIDIR = "bidirectional"
    OUTBOUND = "outbound"
    INBOUND = "inbound"

    @property
    def neighbor_direction(self) -> RelationshipDirection:
        NEIGHBOR_MAP = {
            RelationshipDirection.BIDIR: RelationshipDirection.BIDIR,
            RelationshipDirection.INBOUND: RelationshipDirection.OUTBOUND,
            RelationshipDirection.OUTBOUND: RelationshipDirection.INBOUND,
        }
        return NEIGHBOR_MAP[self]


class RelationshipHierarchyDirection(InfrahubStringEnum):
    ANCESTORS = "ancestors"
    DESCENDANTS = "descendants"


class RelationshipDeleteBehavior(InfrahubStringEnum):
    NO_ACTION = "no-action"
    CASCADE = "cascade"


class Severity(InfrahubStringEnum):
    SUCCESS = "success"
    INFO = "info"
    WARNING = "warning"
    ERROR = "error"
    CRITICAL = "critical"


class TaskConclusion(InfrahubStringEnum):
    UNKNOWN = "unknown"
    FAILURE = "failure"
    SUCCESS = "success"


class ValidatorConclusion(InfrahubStringEnum):
    UNKNOWN = "unknown"
    FAILURE = "failure"
    SUCCESS = "success"


class ValidatorState(InfrahubStringEnum):
    QUEUED = "queued"
    IN_PROGRESS = "in_progress"
    COMPLETED = "completed"


class AttributeDBNodeType(InfrahubStringEnum):
    DEFAULT = "default"
    IPHOST = "iphost"
    IPNETWORK = "ipnetwork"


RESTRICTED_NAMESPACES: list[str] = [
    "Account",
    "Branch",
    # "Builtin",
    "Core",
    "Deprecated",
    "Diff",
    "Infrahub",
    "Internal",
    "Lineage",
    "Schema",
    "Profile",
]

NODE_NAME_REGEX = r"^[A-Z][a-zA-Z0-9]+$"
DEFAULT_NAME_MIN_LENGTH = 2
NAME_REGEX = r"^[a-z0-9\_]+$"
DEFAULT_DESCRIPTION_LENGTH = 128

DEFAULT_NAME_MAX_LENGTH = 32
DEFAULT_LABEL_MAX_LENGTH = 64
DEFAULT_KIND_MIN_LENGTH = 3
DEFAULT_KIND_MAX_LENGTH = 32
NAMESPACE_REGEX = r"^[A-Z][a-z0-9]+$"
NODE_KIND_REGEX = r"^[A-Z][a-zA-Z0-9]+$"
DEFAULT_REL_IDENTIFIER_LENGTH = 128<|MERGE_RESOLUTION|>--- conflicted
+++ resolved
@@ -108,8 +108,6 @@
     STAGING = "staging"
 
 
-<<<<<<< HEAD
-=======
 class RepositoryStatus(InfrahubStringEnum):
     UNKNOWN = "unknown"
     SYNCING = "syncing"
@@ -119,7 +117,6 @@
     ERROR = "error"
 
 
->>>>>>> aa0bcdb8
 class DiffAction(InfrahubStringEnum):
     ADDED = "added"
     REMOVED = "removed"
