from __future__ import annotations

from typing import TYPE_CHECKING, Any, Dict, List, Optional, Type, Union

from infrahub_sdk.utils import deep_merge_dict

from infrahub.core.node import Node
from infrahub.core.node.delete_validator import NodeDeleteValidator
from infrahub.core.query.node import (
    AttributeFromDB,
    AttributeNodePropertyFromDB,
    NodeGetHierarchyQuery,
    NodeGetListQuery,
    NodeListGetAttributeQuery,
    NodeListGetInfoQuery,
    NodeListGetRelationshipsQuery,
    NodeToProcess,
)
from infrahub.core.query.relationship import RelationshipGetPeerQuery
from infrahub.core.registry import registry
from infrahub.core.relationship import Relationship
from infrahub.core.schema import GenericSchema, NodeSchema, ProfileSchema, RelationshipSchema
from infrahub.core.timestamp import Timestamp
from infrahub.dependencies.registry import get_component_registry
from infrahub.exceptions import NodeNotFoundError, SchemaNotFoundError

if TYPE_CHECKING:
    from infrahub.core.branch import Branch
    from infrahub.core.constants import RelationshipHierarchyDirection
    from infrahub.database import InfrahubDatabase


# pylint: disable=redefined-builtin


def identify_node_class(node: NodeToProcess) -> Type[Node]:
    """Identify the proper class to use to create the NodeObject.

    If there is a class in the registry matching the name Kind, use it
    If there is a class in the registry matching one of the node Parent, use it
    Otherwise use Node
    """
    if node.schema.kind in registry.node:
        return registry.node[node.schema.kind]

    if node.schema.inherit_from:
        for parent in node.schema.inherit_from:
            if parent in registry.node:
                return registry.node[parent]

    return Node


class NodeManager:
    @classmethod
    async def query(
        cls,
        db: InfrahubDatabase,
        schema: Union[NodeSchema, GenericSchema, ProfileSchema, str],
        filters: Optional[dict] = None,
        fields: Optional[dict] = None,
        offset: Optional[int] = None,
        limit: Optional[int] = None,
        at: Optional[Union[Timestamp, str]] = None,
        branch: Optional[Union[Branch, str]] = None,
        include_source: bool = False,
        include_owner: bool = False,
        prefetch_relationships: bool = False,
        account=None,
        partial_match: bool = False,
    ) -> List[Node]:  # pylint: disable=unused-argument
        """Query one or multiple nodes of a given type based on filter arguments.

        Args:
            schema (NodeSchema or Str): Infrahub Schema or Name of a schema present in the registry.
            filters (dict, optional): filters provided in a dictionary
            fields (dict, optional): List of fields to include in the response.
            limit (int, optional): Maximum numbers of nodes to return. Defaults to 100.
            at (Timestamp or Str, optional): Timestamp for the query. Defaults to None.
            branch (Branch or Str, optional): Branch to query. Defaults to None.

        Returns:
            List[Node]: List of Node object
        """

        branch = await registry.get_branch(branch=branch, db=db)
        at = Timestamp(at)

        if isinstance(schema, str):
            schema = registry.schema.get(name=schema, branch=branch.name)
        elif not isinstance(schema, (NodeSchema, GenericSchema, ProfileSchema)):
            raise ValueError(f"Invalid schema provided {schema}")

        # Query the list of nodes matching this Query
        query = await NodeGetListQuery.init(
            db=db,
            schema=schema,
            branch=branch,
            offset=offset,
            limit=limit,
            filters=filters,
            at=at,
            partial_match=partial_match,
        )
        await query.execute(db=db)
        node_ids = query.get_node_ids()

        # if display_label has been requested we need to ensure we are querying the right fields
        if fields and "display_label" in fields and schema.display_labels:
            display_label_fields = schema.generate_fields_for_display_label()
            fields = deep_merge_dict(fields, display_label_fields)

        response = await cls.get_many(
            ids=node_ids,
            fields=fields,
            branch=branch,
            account=account,
            at=at,
            include_source=include_source,
            include_owner=include_owner,
            db=db,
            prefetch_relationships=prefetch_relationships,
        )

        return list(response.values()) if node_ids else []

    @classmethod
    async def count(
        cls,
        db: InfrahubDatabase,
        schema: NodeSchema,
        filters: Optional[dict] = None,
        at: Optional[Union[Timestamp, str]] = None,
        branch: Optional[Union[Branch, str]] = None,
        account=None,  # pylint: disable=unused-argument
        partial_match: bool = False,
    ) -> int:
        """Return the total number of nodes using a given filter

        Args:
            schema (NodeSchema): Infrahub Schema or Name of a schema present in the registry.
            filters (dict, optional): filters provided in a dictionary
            at (Timestamp or Str, optional): Timestamp for the query. Defaults to None.
            branch (Branch or Str, optional): Branch to query. Defaults to None.

        Returns:
            int: The number of responses found
        """

        branch = await registry.get_branch(branch=branch, db=db)
        at = Timestamp(at)

        query = await NodeGetListQuery.init(
            db=db, schema=schema, branch=branch, filters=filters, at=at, partial_match=partial_match
        )
        return await query.count(db=db)

    @classmethod
    async def count_peers(
        cls,
        ids: List[str],
        source_kind: str,
        schema: RelationshipSchema,
        filters: dict,
        db: InfrahubDatabase,
        at: Optional[Union[Timestamp, str]] = None,
        branch: Optional[Union[Branch, str]] = None,
    ) -> int:
        branch = await registry.get_branch(branch=branch, db=db)
        at = Timestamp(at)

        rel = Relationship(schema=schema, branch=branch, node_id="PLACEHOLDER")

        query = await RelationshipGetPeerQuery.init(
            db=db, source_ids=ids, source_kind=source_kind, schema=schema, filters=filters, rel=rel, at=at
        )
        return await query.count(db=db)

    @classmethod
    async def query_peers(
        cls,
        db: InfrahubDatabase,
        ids: List[str],
        source_kind: str,
        schema: RelationshipSchema,
        filters: dict,
        fields: Optional[dict] = None,
        offset: Optional[int] = None,
        limit: Optional[int] = None,
        at: Union[Timestamp, str] = None,
        branch: Union[Branch, str] = None,
    ) -> List[Relationship]:
        branch = await registry.get_branch(branch=branch, db=db)
        at = Timestamp(at)

        rel = Relationship(schema=schema, branch=branch, node_id="PLACEHOLDER")

        query = await RelationshipGetPeerQuery.init(
            db=db,
            source_ids=ids,
            source_kind=source_kind,
            schema=schema,
            filters=filters,
            rel=rel,
            offset=offset,
            limit=limit,
            at=at,
        )
        await query.execute(db=db)

        peers_info = list(query.get_peers())
        if not peers_info:
            return []

        # if display_label has been requested we need to ensure we are querying the right fields
        if fields and "display_label" in fields:
            peer_schema = schema.get_peer_schema(branch=branch)
            if peer_schema.display_labels:
                display_label_fields = peer_schema.generate_fields_for_display_label()
                fields = deep_merge_dict(fields, display_label_fields)

        return [
            await Relationship(schema=schema, branch=branch, at=at, node_id=peer.source_id).load(
                db=db,
                id=peer.rel_node_id,
                db_id=peer.rel_node_db_id,
                updated_at=peer.updated_at,
                data=peer,
            )
            for peer in peers_info
        ]

    @classmethod
    async def count_hierarchy(
        cls,
        id: str,
        direction: RelationshipHierarchyDirection,
        node_schema: NodeSchema,
        filters: dict,
        db: InfrahubDatabase,
        at: Optional[Union[Timestamp, str]] = None,
        branch: Optional[Union[Branch, str]] = None,
    ) -> int:
        branch = await registry.get_branch(branch=branch, db=db)
        at = Timestamp(at)

        query = await NodeGetHierarchyQuery.init(
            db=db,
            direction=direction,
            node_id=id,
            node_schema=node_schema,
            filters=filters,
            at=at,
            branch=branch,
        )

        return await query.count(db=db)

    @classmethod
    async def query_hierarchy(
        cls,
        db: InfrahubDatabase,
        id: str,
        direction: RelationshipHierarchyDirection,
        node_schema: NodeSchema,
        filters: dict,
        fields: Optional[dict] = None,
        offset: Optional[int] = None,
        limit: Optional[int] = None,
        at: Union[Timestamp, str] = None,
        branch: Union[Branch, str] = None,
    ) -> Dict[str, Node]:
        branch = await registry.get_branch(branch=branch, db=db)
        at = Timestamp(at)

        query = await NodeGetHierarchyQuery.init(
            db=db,
            direction=direction,
            node_id=id,
            node_schema=node_schema,
            filters=filters,
            offset=offset,
            limit=limit,
            at=at,
            branch=branch,
        )
        await query.execute(db=db)

        peers_ids = list(query.get_peer_ids())

        if not peers_ids:
            return []

        hierarchy_schema = node_schema.get_hierarchy_schema()

        # if display_label has been requested we need to ensure we are querying the right fields
        if fields and "display_label" in fields:
            if hierarchy_schema.display_labels:
                display_label_fields = hierarchy_schema.generate_fields_for_display_label()
                fields = deep_merge_dict(fields, display_label_fields)

        return await cls.get_many(
            db=db, ids=peers_ids, fields=fields, at=at, branch=branch, include_owner=True, include_source=True
        )

    @classmethod
    async def get_one_by_default_filter(
        cls,
        db: InfrahubDatabase,
        id: str,
        schema_name: str,
        fields: Optional[dict] = None,
        at: Union[Timestamp, str] = None,
        branch: Union[Branch, str] = None,
        include_source: bool = False,
        include_owner: bool = False,
        prefetch_relationships: bool = False,
        account=None,
    ) -> Node:
        branch = await registry.get_branch(branch=branch, db=db)
        at = Timestamp(at)

        node_schema = registry.schema.get(name=schema_name, branch=branch)
        if not node_schema.default_filter:
            raise NodeNotFoundError(branch_name=branch.name, node_type=schema_name, identifier=id)

        items = await NodeManager.query(
            db=db,
            schema=node_schema,
            fields=fields,
            limit=2,
            filters={node_schema.default_filter: id},
            branch=branch,
            at=at,
            include_owner=include_owner,
            include_source=include_source,
            prefetch_relationships=prefetch_relationships,
            account=account,
        )

        if len(items) > 1:
            raise NodeNotFoundError(
                branch_name=branch.name,
                node_type=schema_name,
                identifier=id,
                message=f"Unable to find node {id!r}, {len(items)} nodes returned, expected 1",
            )

        return items[0] if items else None

    @classmethod
    async def get_one_by_id_or_default_filter(
        cls,
        db: InfrahubDatabase,
        id: str,
        schema_name: str,
        fields: Optional[dict] = None,
        at: Union[Timestamp, str] = None,
        branch: Union[Branch, str] = None,
        include_source: bool = False,
        include_owner: bool = False,
        prefetch_relationships: bool = False,
        account=None,
    ) -> Node:
        branch = await registry.get_branch(branch=branch, db=db)
        at = Timestamp(at)

        node = await cls.get_one(
            id=id,
            fields=fields,
            at=at,
            branch=branch,
            include_owner=include_owner,
            include_source=include_source,
            db=db,
            prefetch_relationships=prefetch_relationships,
            account=account,
        )
        if node:
            return node

        node = await cls.get_one_by_default_filter(
            db=db,
            id=id,
            schema_name=schema_name,
            fields=fields,
            at=at,
            branch=branch,
            include_source=include_source,
            include_owner=include_owner,
            prefetch_relationships=prefetch_relationships,
            account=account,
        )
        if not node:
            raise NodeNotFoundError(branch_name=branch.name, node_type=schema_name, identifier=id)
        return node

    @classmethod
    async def get_one(
        cls,
        id: str,
        db: InfrahubDatabase,
        fields: Optional[dict] = None,
        at: Optional[Union[Timestamp, str]] = None,
        branch: Union[Branch, str] = None,
        include_source: bool = False,
        include_owner: bool = False,
        prefetch_relationships: bool = False,
        account=None,
        kind: Optional[str] = None,
    ) -> Optional[Node]:
        """Return one node based on its ID."""
        result = await cls.get_many(
            ids=[id],
            fields=fields,
            at=at,
            branch=branch,
            include_source=include_source,
            include_owner=include_owner,
            account=account,
            prefetch_relationships=prefetch_relationships,
            db=db,
        )

        if not result:
            return None

        node = result[id]

        if kind and node.get_kind() != kind:
            raise NodeNotFoundError(
                branch_name=branch.name,
                node_type=kind,
                identifier=id,
                message=f"Node with id {id} exists, but it is a {node.get_kind()}, not {kind}",
            )

        return node

    @classmethod
    async def get_many(  # pylint: disable=too-many-branches
        cls,
        db: InfrahubDatabase,
        ids: List[str],
        fields: Optional[dict] = None,
        at: Optional[Union[Timestamp, str]] = None,
        branch: Optional[Union[Branch, str]] = None,
        include_source: bool = False,
        include_owner: bool = False,
        prefetch_relationships: bool = False,
        account=None,
    ) -> Dict[str, Node]:
        """Return a list of nodes based on their IDs."""

        branch = await registry.get_branch(branch=branch, db=db)
        at = Timestamp(at)

        # Query all nodes
        query = await NodeListGetInfoQuery.init(db=db, ids=ids, branch=branch, account=account, at=at)
        await query.execute(db=db)

        nodes_info_by_id: Dict[str, NodeToProcess] = {}
        profile_ids: set[str] = set()
        node_id_profile_ids_map: dict[str, list[str]] = {}
        async for node_info in query.get_nodes(duplicate=False):
            nodes_info_by_id[node_info.node_uuid] = node_info
            node_id_profile_ids_map[node_info.node_uuid] = node_info.profile_uuids
            profile_ids.update(node_info.profile_uuids)

        # Query list of all Attributes
        query = await NodeListGetAttributeQuery.init(
            db=db,
            ids=list(nodes_info_by_id.keys()) + list(profile_ids),
            fields=fields,
            branch=branch,
            include_source=include_source,
            include_owner=include_owner,
            account=account,
            at=at,
        )
        await query.execute(db=db)
        all_node_attributes = query.get_attributes_group_by_node()
        profile_attributes: Dict[str, Dict[str, AttributeFromDB]] = {}
        node_attributes: Dict[str, Dict[str, AttributeFromDB]] = {}
        for node_id, attribute_dict in all_node_attributes.items():
            if node_id in profile_ids:
                profile_attributes[node_id] = attribute_dict
            else:
                node_attributes[node_id] = attribute_dict

        # if prefetch_relationships is enabled
        # Query all the peers associated with all nodes at once.
        peers_per_node = None
        peers = None
        if prefetch_relationships:
            query = await NodeListGetRelationshipsQuery.init(db=db, ids=ids, branch=branch, at=at)
            await query.execute(db=db)
            peers_per_node = query.get_peers_group_by_node()
            peer_ids = []

            for _, node_data in peers_per_node.items():
                for _, node_peers in node_data.items():
                    peer_ids.extend(node_peers)

            peer_ids = list(set(peer_ids))
            peers = await cls.get_many(
                ids=peer_ids,
                branch=branch,
                at=at,
                db=db,
                include_owner=include_owner,
                include_source=include_source,
            )

        nodes = {}

        for node_id in ids:  # pylint: disable=too-many-nested-blocks
            profile_ids = node_id_profile_ids_map.get(node_id, [])
            profiles = [profile_attributes[p_id] for p_id in profile_ids if p_id in profile_attributes]
            profiles.sort(key=lambda p: str(p.attrs.get("profile_priority").value), reverse=True)

            if node_id not in nodes_info_by_id:
                continue

            node = nodes_info_by_id[node_id]
            new_node_data: Dict[str, Any] = {"db_id": node.node_id, "id": node_id, "updated_at": node.updated_at}

            if not node.schema:
                raise SchemaNotFoundError(
                    branch_name=branch.name,
                    identifier=node_id,
                    message=f"Unable to find the Schema associated with {node_id}, {node.labels}",
                )

            # --------------------------------------------------------
            # Attributes
            # --------------------------------------------------------
            if node_id in node_attributes:
                for attr_name, attr in node_attributes[node_id].attrs.items():
<<<<<<< HEAD
                    if attr.is_default and profiles:
                        profile_value, profile_uuid = None, None
                        index = 0
                        while profile_value is None and index < (len(profiles) - 1):
                            try:
                                profile_value = profiles[index].attrs[attr_name].value
                                profile_uuid = profiles[index].node["uuid"]
                                break
                            except (IndexError, KeyError, AttributeError):
                                ...
                            index += 1
                        if profile_value is not None:
                            attr.value = profile_value
                            attr.node_properties["owner"] = AttributeNodePropertyFromDB(uuid=profile_uuid, labels=[])
=======
>>>>>>> d0c69356
                    new_node_data[attr_name] = attr

            # --------------------------------------------------------
            # Relationships
            # --------------------------------------------------------
            if prefetch_relationships and peers:
                for rel_schema in node.schema.relationships:
                    if node_id in peers_per_node and rel_schema.identifier in peers_per_node[node_id]:
                        rel_peers = [peers.get(id) for id in peers_per_node[node_id][rel_schema.identifier]]
                        if rel_schema.cardinality == "one":
                            if len(rel_peers) == 1:
                                new_node_data[rel_schema.name] = rel_peers[0]
                        elif rel_schema.cardinality == "many":
                            new_node_data[rel_schema.name] = rel_peers

            node_class = identify_node_class(node=node)
            item = await node_class.init(schema=node.schema, branch=branch, at=at, db=db)
            await item.load(**new_node_data, db=db)

            nodes[node_id] = item

        return nodes

    @classmethod
    async def delete(
        cls,
        db: InfrahubDatabase,
        nodes: List[Node],
        branch: Optional[Union[Branch, str]] = None,
        at: Optional[Union[Timestamp, str]] = None,
    ) -> list[Node]:
        """Returns list of deleted nodes because of cascading deletes"""
        branch = await registry.get_branch(branch=branch, db=db)
        component_registry = get_component_registry()
        node_delete_validator = await component_registry.get_component(NodeDeleteValidator, db=db, branch=branch)
        ids_to_delete = await node_delete_validator.get_ids_to_delete(nodes=nodes, at=at)
        node_ids = {node.get_id() for node in nodes}
        missing_ids_to_delete = ids_to_delete - node_ids
        if missing_ids_to_delete:
            node_map = await cls.get_many(db=db, ids=list(missing_ids_to_delete), branch=branch, at=at)
            nodes += list(node_map.values())
        deleted_nodes = []
        for node in nodes:
            await node.delete(db=db, at=at)
            deleted_nodes.append(node)

        return deleted_nodes


registry.manager = NodeManager<|MERGE_RESOLUTION|>--- conflicted
+++ resolved
@@ -537,7 +537,6 @@
             # --------------------------------------------------------
             if node_id in node_attributes:
                 for attr_name, attr in node_attributes[node_id].attrs.items():
-<<<<<<< HEAD
                     if attr.is_default and profiles:
                         profile_value, profile_uuid = None, None
                         index = 0
@@ -552,8 +551,6 @@
                         if profile_value is not None:
                             attr.value = profile_value
                             attr.node_properties["owner"] = AttributeNodePropertyFromDB(uuid=profile_uuid, labels=[])
-=======
->>>>>>> d0c69356
                     new_node_data[attr_name] = attr
 
             # --------------------------------------------------------
