--- conflicted
+++ resolved
@@ -5,11 +5,7 @@
 ENUM_NAME_REGEX = re.compile("[_a-zA-Z0-9]+")
 
 
-<<<<<<< HEAD
-def generate_python_enum(name: str, options: List[Any]) -> enum.EnumType:
-=======
 def generate_python_enum(name: str, options: List[Any]) -> Type[enum.Enum]:
->>>>>>> d0c69356
     main_attrs = {}
     for option in options:
         enum_name = "_".join(re.findall(ENUM_NAME_REGEX, option)).upper()
