from __future__ import annotations

import ipaddress
import re
from enum import Enum
from typing import TYPE_CHECKING, Any, Dict, List, Optional, Tuple, Type, Union

import ujson
from infrahub_sdk import UUIDT
from infrahub_sdk.utils import is_valid_url
from pydantic.v1 import BaseModel, Field

from infrahub import config
from infrahub.core import registry
from infrahub.core.constants import NULL_VALUE, BranchSupportType, RelationshipStatus
from infrahub.core.property import (
    FlagPropertyMixin,
    NodePropertyData,
    NodePropertyMixin,
    ValuePropertyData,
)
from infrahub.core.query.attribute import (
    AttributeGetQuery,
    AttributeUpdateFlagQuery,
    AttributeUpdateNodePropertyQuery,
    AttributeUpdateValueQuery,
)
from infrahub.core.query.node import AttributeFromDB, NodeListGetAttributeQuery
from infrahub.core.timestamp import Timestamp
from infrahub.core.utils import add_relationship, update_relationships_to
from infrahub.exceptions import ValidationError
from infrahub.helpers import hash_password

from .constants.relationship_label import RELATIONSHIP_TO_NODE_LABEL, RELATIONSHIP_TO_VALUE_LABEL

if TYPE_CHECKING:
    from infrahub.core.branch import Branch
    from infrahub.core.node import Node
    from infrahub.core.schema import AttributeSchema
    from infrahub.database import InfrahubDatabase

# pylint: disable=redefined-builtin,c-extension-no-member


class AttributeCreateData(BaseModel):
    uuid: str
    name: str
    type: str
    branch: str
    branch_level: int
    branch_support: str
    status: str
    content: Dict[str, Any]
    is_default: bool
    is_protected: bool
    is_visible: bool
    source_prop: List[ValuePropertyData] = Field(default_factory=list)
    owner_prop: List[NodePropertyData] = Field(default_factory=list)


class BaseAttribute(FlagPropertyMixin, NodePropertyMixin):
    type: Optional[Union[Type, Tuple[Type]]] = None

    _rel_to_node_label: str = RELATIONSHIP_TO_NODE_LABEL
    _rel_to_value_label: str = RELATIONSHIP_TO_VALUE_LABEL

    def __init__(
        self,
        name: str,
        schema: AttributeSchema,
        branch: Branch,
        at: Timestamp,
        node: Node,
        id: Optional[str] = None,
        db_id: Optional[str] = None,
        data: Optional[Union[dict, str, AttributeFromDB]] = None,
        updated_at: Optional[Union[Timestamp, str]] = None,
        is_default: bool = False,
        **kwargs,
    ):
<<<<<<< HEAD
        self.id: Optional[str] = id
        self.db_id: Optional[str] = db_id
=======
        self.id = id
        self.db_id = db_id
>>>>>>> d0c69356

        self.updated_at = updated_at
        self.name = name
        self.node = node
        self.schema = schema
        self.branch = branch
        self.at = at
        self.is_default = is_default

        self._init_node_property_mixin(kwargs)
        self._init_flag_property_mixin(kwargs)

        self.value = None

<<<<<<< HEAD
        if data is not None and isinstance(data, AttributeFromDB):
            self.load_from_db(data=data)

        elif data is not None and isinstance(data, dict):
            self.value = data.get("value")

            if "is_default" in data:
                self.is_default = data.get("is_default")

=======
        if isinstance(data, AttributeFromDB):
            self.load_from_db(data=data)

        elif isinstance(data, dict):
            self.value = data.get("value")

            if "is_default" in data:
                self.is_default = data.get("is_default")

>>>>>>> d0c69356
            fields_to_extract_from_data = ["id"] + self._flag_properties + self._node_properties
            for field_name in fields_to_extract_from_data:
                setattr(self, field_name, data.get(field_name, None))

            if not self.updated_at and "updated_at" in data:
                self.updated_at = Timestamp(data.get("updated_at"))
        else:
            self.value = data

        # Assign default values
        if self.value is None and self.schema.default_value is not None:
            self.value = self.schema.default_value
            self.is_default = True

        if self.value is not None:
            self.validate(value=self.value, name=self.name, schema=self.schema)

        if self.is_enum and self.value:
            self.value = self.schema.convert_value_to_enum(self.value)

        if self.is_protected is None:
            self.is_protected = False

        if self.is_visible is None:
            self.is_visible = True

    @property
    def is_enum(self) -> bool:
<<<<<<< HEAD
        if self.schema.enum:
            return True
        return False
=======
        return bool(self.schema.enum)
>>>>>>> d0c69356

    def get_branch_based_on_support_type(self) -> Branch:
        """If the attribute is branch aware, return the Branch object associated with this attribute
        If the attribute is branch agnostic return the Global Branch

        Returns:
            Branch:
        """
        if self.schema.branch == BranchSupportType.AGNOSTIC:
            return registry.get_global_branch()
        return self.branch

    @classmethod
    def __init_subclass__(cls, **kwargs):
        super().__init_subclass__(**kwargs)
        registry.attribute[cls.__name__] = cls

    def get_kind(self) -> str:
        return self.schema.kind

    def get_value(self) -> Any:
        if isinstance(self.value, Enum):
            return self.value.value
        return self.value

    def set_default_value(self) -> None:
        self.value = self.schema.default_value
        if self.is_enum and self.value:
            self.value = self.schema.convert_value_to_enum(self.value)

    @classmethod
    def validate(cls, value: Any, name: str, schema: AttributeSchema) -> bool:
        if value is None and schema.optional is False:
            raise ValidationError({name: f"A value must be provided for {name}"})
        if value is None and schema.optional is True:
            return True

        cls.validate_format(value=value, name=name, schema=schema)
        cls.validate_content(value=value, name=name, schema=schema)

        return True

    @classmethod
    def validate_format(cls, value: Any, name: str, schema: AttributeSchema) -> None:
        """Validate the format of the attribute.

        Args:
            value (Any): value to validate
            name (str): name of the attribute to include in a potential error message
            schema (AttributeSchema): schema for this attribute

        Raises:
            ValidationError: Format of the attribute value is not valid
        """
        value_to_check = value
        if schema.enum and isinstance(value, Enum):
            value_to_check = value.value
        if not isinstance(value_to_check, cls.type):  # pylint: disable=isinstance-second-argument-not-valid-type
            raise ValidationError({name: f"{name} is not of type {schema.kind}"})

    @classmethod
    def validate_content(cls, value: Any, name: str, schema: AttributeSchema) -> None:
        """Validate the content of the attribute.

        Args:
            value (Any): value to validate
            name (str): name of the attribute to include in a potential error message
            schema (AttributeSchema): schema for this attribute

        Raises:
            ValidationError: Content of the attribute value is not valid
        """
        if schema.regex:
            try:
                is_valid = re.match(pattern=schema.regex, string=str(value))
            except re.error as exc:
                raise ValidationError(
                    {name: f"The regex defined in the schema is not valid ({schema.regex!r})"}
                ) from exc

            if not is_valid:
                raise ValidationError({name: f"{value} must be conform with the regex: {schema.regex!r}"})

        if schema.min_length:
            if len(value) < schema.min_length:
                raise ValidationError({name: f"{value} must have a minimum length of {schema.min_length!r}"})

        if schema.max_length:
            if len(value) > schema.max_length:
                raise ValidationError({name: f"{value} must have a maximum length of {schema.max_length!r}"})

        if schema.enum:
            try:
                schema.convert_value_to_enum(value)
            except ValueError as exc:
                raise ValidationError({name: f"{value} must be one of {schema.enum!r}"}) from exc

    def to_db(self) -> Dict[str, Any]:
        """Return the properties of the AttributeValue node in Dict format."""
        data: Dict[str, Any] = {"is_default": self.is_default}
        if self.value is None:
            data["value"] = NULL_VALUE
        else:
            data["value"] = self.serialize_value()

        return data

    def load_from_db(self, data: AttributeFromDB) -> None:
        self.value = self.value_from_db(data=data)
        self.is_default = data.is_default
<<<<<<< HEAD

        self.id = data.attr_uuid
        self.db_id = data.attr_id

        for prop_name in self._flag_properties:
            if prop_name in data.flag_properties:
                setattr(self, prop_name, data.flag_properties[prop_name])

        for prop_name in self._node_properties:
            if prop_name in data.node_properties:
                setattr(self, prop_name, data.node_properties[prop_name].uuid)

=======

        self.id = data.attr_uuid
        self.db_id = data.attr_id

        for prop_name in self._flag_properties:
            if prop_name in data.flag_properties:
                setattr(self, prop_name, data.flag_properties[prop_name])

        for prop_name in self._node_properties:
            if prop_name in data.node_properties:
                setattr(self, prop_name, data.node_properties[prop_name].uuid)

>>>>>>> d0c69356
        if not self.updated_at and data.updated_at:
            self.updated_at = Timestamp(data.updated_at)

    def value_from_db(self, data: AttributeFromDB) -> Any:
        if data.value == NULL_VALUE:
            return None
        return self.deserialize_value(data=data)

    def serialize_value(self) -> Any:
        """Serialize the value before storing it in the database."""
        if isinstance(self.value, Enum):
            return self.value.value
        return self.value

    def deserialize_value(self, data: AttributeFromDB) -> Any:
        """Deserialize the value coming from the database."""
        return data.value

    async def save(self, db: InfrahubDatabase, at: Optional[Timestamp] = None) -> bool:
        """Create or Update the Attribute in the database."""

        save_at = Timestamp(at)

        if not self.id:
            return False

        return await self._update(at=save_at, db=db)

    async def delete(self, db: InfrahubDatabase, at: Optional[Timestamp] = None) -> bool:
        if not self.db_id:
            return False

        delete_at = Timestamp(at)

        query = await AttributeGetQuery.init(db=db, attr=self)
        await query.execute(db=db)
        results = query.get_results()

        if not results:
            return False

        properties_to_delete = []
        branch = self.get_branch_based_on_support_type()

        # Check all the relationship and update the one that are in the same branch
        rel_ids_to_update = set()
        for result in results:
            properties_to_delete.append((result.get_rel("r2").type, result.get_node("ap").element_id))

            await add_relationship(
                src_node_id=self.db_id,
                dst_node_id=result.get_node("ap").element_id,
                rel_type=result.get_rel("r2").type,
                branch_name=branch.name,
                branch_level=branch.hierarchy_level,
                at=delete_at,
                status=RelationshipStatus.DELETED,
                db=db,
            )

            for rel in result.get_rels():
                if rel.get("branch") == branch.name:
                    rel_ids_to_update.add(rel.element_id)

        if rel_ids_to_update:
            await update_relationships_to(ids=list(rel_ids_to_update), to=delete_at, db=db)

        await add_relationship(
            src_node_id=self.node.db_id,
            dst_node_id=self.db_id,
            rel_type="HAS_ATTRIBUTE",
            branch_name=branch.name,
            branch_level=branch.hierarchy_level,
            at=delete_at,
            status=RelationshipStatus.DELETED,
            db=db,
        )

        return True

    async def _update(self, db: InfrahubDatabase, at: Optional[Timestamp] = None) -> bool:
        """Update the attribute in the database.

        Get the current value
         - If the value is the same, do nothing
         - If the value is inherited and is different, raise error (for now just ignore)
         - If the value is different, create new node and update relationship

        """

        update_at = Timestamp(at)

        # Validate if the value is still correct, will raise a ValidationError if not
        self.validate(value=self.value, name=self.name, schema=self.schema)

        # Check if the current value is still the default one
        if (
            self.is_default
            and (self.schema.default_value is not None and self.schema.default_value != self.value)
            or (self.schema.default_value is None and self.value is not None)
        ):
            self.is_default = False

        query = await NodeListGetAttributeQuery.init(
            db=db,
            ids=[self.node.id],
            fields={self.name: True},
            branch=self.branch,
            at=update_at,
            include_source=True,
            include_owner=True,
        )
        await query.execute(db=db)
        current_attr_data, current_attr_result = query.get_result_by_id_and_name(self.node.id, self.name)

        branch = self.get_branch_based_on_support_type()

        # ---------- Update the Value ----------
        if current_attr_data.content != self.to_db():
            # Create the new AttributeValue and update the existing relationship
            query = await AttributeUpdateValueQuery.init(db=db, attr=self, at=update_at)
            await query.execute(db=db)

            # TODO check that everything went well
            rel = current_attr_result.get_rel("r2")
            if rel.get("branch") == branch.name:
                await update_relationships_to([rel.element_id], to=update_at, db=db)

        # ---------- Update the Flags ----------
        SUPPORTED_FLAGS = (
            ("is_visible", "isv", "rel_isv"),
            ("is_protected", "isp", "rel_isp"),
        )

        for flag_name, _, rel_name in SUPPORTED_FLAGS:
            if current_attr_data.flag_properties[flag_name] != getattr(self, flag_name):
                query = await AttributeUpdateFlagQuery.init(db=db, attr=self, at=update_at, flag_name=flag_name)
                await query.execute(db=db)

                rel = current_attr_result.get(rel_name)
                if rel.get("branch") == branch.name:
                    await update_relationships_to([rel.element_id], to=update_at, db=db)

        # ---------- Update the Node Properties ----------
        for prop_name in self._node_properties:
            if getattr(self, f"{prop_name}_id") and not (
                prop_name in current_attr_data.node_properties
                and current_attr_data.node_properties[prop_name].uuid == getattr(self, f"{prop_name}_id")
            ):
                query = await AttributeUpdateNodePropertyQuery.init(
                    db=db, attr=self, at=update_at, prop_name=prop_name, prop_id=getattr(self, f"{prop_name}_id")
                )
                await query.execute(db=db)

                rel = current_attr_result.get(f"rel_{prop_name}")
                if rel and rel.get("branch") == branch.name:
                    await update_relationships_to([rel.element_id], to=update_at, db=db)

        return True

    async def to_graphql(
        self,
        db: InfrahubDatabase,
        fields: Optional[dict] = None,
        related_node_ids: Optional[set] = None,
        filter_sensitive: bool = False,
    ) -> dict:
        """Generate GraphQL Payload for this attribute."""
        # pylint: disable=too-many-branches

        response: dict[str, Any] = {
            "id": self.id,
        }

        if fields and isinstance(fields, dict):
            field_names = fields.keys()
        else:
            # REMOVED updated_at for now, need to investigate further how it's being used today
            field_names = ["__typename", "value"] + self._node_properties + self._flag_properties

        for field_name in field_names:
            if field_name == "updated_at":
                if self.updated_at:
                    response[field_name] = await self.updated_at.to_graphql()
                else:
                    response[field_name] = None
                continue

            if field_name == "__typename":
                response[field_name] = self.get_kind()
                continue

            if field_name in ["source", "owner"]:
                node_attr_getter = getattr(self, f"get_{field_name}")
                node_attr = await node_attr_getter(db=db)
                if not node_attr:
                    response[field_name] = None
                elif fields and isinstance(fields, dict):
                    response[field_name] = await node_attr.to_graphql(
                        db=db, fields=fields[field_name], related_node_ids=related_node_ids
                    )
                else:
                    response[field_name] = await node_attr.to_graphql(
                        db=db,
                        fields={"id": None, "display_label": None, "__typename": None},
                        related_node_ids=related_node_ids,
                    )
                continue

            if field_name.startswith("_"):
                field = getattr(self, field_name[1:])
            else:
                field = getattr(self, field_name)

            if field_name == "value" and isinstance(field, Enum):
                if config.SETTINGS.experimental_features.graphql_enums:
                    field = field.name
                else:
                    field = field.value
            if isinstance(field, str):
                response[field_name] = self._filter_sensitive(value=field, filter_sensitive=filter_sensitive)
            elif isinstance(field, (int, bool, dict, list)):
                response[field_name] = field

        return response

    def _filter_sensitive(self, value: str, filter_sensitive: bool) -> str:
        if filter_sensitive and self.schema.kind in ["HashedPassword", "Password"]:
            return "***"

        return value

    async def from_graphql(self, data: dict) -> bool:
        """Update attr from GraphQL payload"""

        changed = False

        if "value" in data:
            if self.is_enum:
                value_to_set = self.schema.convert_value_to_enum(data["value"])
            else:
                value_to_set = data["value"]
            if value_to_set != self.value:
                self.value = value_to_set
                changed = True

        if "is_default" in data and not self.is_default:
            self.is_default = True
            changed = True

            if "value" not in data:
                self.set_default_value()

        if "is_protected" in data and data["is_protected"] != self.is_protected:
            self.is_protected = data["is_protected"]
            changed = True
        if "is_visible" in data and data["is_visible"] != self.is_visible:
            self.is_visible = data["is_visible"]
            changed = True

        if "source" in data and data["source"] != self.source_id:
            self.source = data["source"]
            changed = True
        if "owner" in data and data["owner"] != self.owner_id:
            self.owner = data["owner"]
            changed = True

        return changed

    def get_create_data(self) -> AttributeCreateData:
        # pylint: disable=no-member
        branch = self.get_branch_based_on_support_type()
        data = AttributeCreateData(
            uuid=str(UUIDT()),
            name=self.name,
            type=self.get_kind(),
            branch=branch.name,
            status="active",
            branch_level=self.branch.hierarchy_level,
            branch_support=self.schema.branch.value,
            content=self.to_db(),
            is_default=self.is_default,
            is_protected=self.is_protected,
            is_visible=self.is_visible,
        )
        if self.source_id:
            data.source_prop.append(NodePropertyData(name="source", peer_id=self.source_id))

        if self.owner_id:
            data.owner_prop.append(NodePropertyData(name="owner", peer_id=self.owner_id))

        return data


class AnyAttribute(BaseAttribute):
    type = Any

    @classmethod
    def validate_format(cls, value: Any, name: str, schema: AttributeSchema) -> None:
        pass


class String(BaseAttribute):
    type = str


class HashedPassword(BaseAttribute):
    type = str

    def serialize_value(self) -> str:
        """Serialize the value before storing it in the database."""
        return hash_password(str(self.value))


class Integer(BaseAttribute):
    type = int


class Boolean(BaseAttribute):
    type = bool


class Dropdown(BaseAttribute):
    type = str

    @property
    def color(self) -> str:
        """Return the color for the current value"""
        if self.schema.choices:
            selected = [choice for choice in self.schema.choices if choice.name == self.value]
            if selected and selected[0].color:
                return selected[0].color

        return ""

    @property
    def description(self) -> str:
        """Return the description for the current value"""
        if self.schema.choices:
            selected = [choice for choice in self.schema.choices if choice.name == self.value]
            if selected and selected[0].description:
                return selected[0].description

        return ""

    @property
    def label(self) -> str:
        """Return the label for the current value"""
        if self.schema.choices:
            selected = [choice for choice in self.schema.choices if choice.name == self.value]
            if selected and selected[0].label:
                return selected[0].label

        return ""

    @classmethod
    def validate_content(cls, value: Any, name: str, schema: AttributeSchema) -> None:
        """Validate the content of the dropdown."""
        super().validate_content(value=value, name=name, schema=schema)
        values = [choice.name for choice in schema.choices]
        if value not in values:
            raise ValidationError({name: f"{value} must be one of {', '.join(sorted(values))!r}"})


class URL(BaseAttribute):
    type = str

    @classmethod
    def validate_format(cls, value: Any, name: str, schema: AttributeSchema) -> None:
        super().validate_format(value=value, name=name, schema=schema)

        if not is_valid_url(value):
            raise ValidationError({name: f"{value} is not a valid {schema.kind}"})


class IPNetwork(BaseAttribute):
    type = str

    @property
    def broadcast_address(self) -> Optional[str]:
        """Return the broadcast address of the ip network."""
        if not self.value:
            return None
        return str(ipaddress.ip_network(str(self.value)).broadcast_address)

    @property
    def hostmask(self) -> Optional[str]:
        """Return the hostmask of the ip network."""
        if not self.value:
            return None
        return str(ipaddress.ip_network(str(self.value)).hostmask)

    @property
    def netmask(self) -> Optional[str]:
        """Return the netmask of the ip network."""
        if not self.value:
            return None
        return str(ipaddress.ip_network(str(self.value)).netmask)

    @property
    def prefixlen(self) -> Optional[int]:
        """Return the prefix length the ip network."""
        if not self.value:
            return None
        return ipaddress.ip_network(str(self.value)).prefixlen

    @property
    def num_addresses(self) -> Optional[int]:
        """Return the number of possible addresses in the ip network."""
        if not self.value:
            return None
        return ipaddress.ip_network(str(self.value)).num_addresses

    @property
    def version(self) -> Optional[int]:
        """Return the IP version of the ip network."""
        if not self.value:
            return None
        return ipaddress.ip_network(str(self.value)).version

    @property
    def with_hostmask(self) -> Optional[str]:
        """Return the network ip and the associated hostmask of the ip network."""
        if not self.value:
            return None
        return ipaddress.ip_network(str(self.value)).with_hostmask

    @property
    def with_netmask(self) -> Optional[str]:
        """Return the network ip and the associated netmask of the ip network."""
        if not self.value:
            return None
        return ipaddress.ip_network(str(self.value)).with_netmask

    @classmethod
    def validate_format(cls, value: Any, name: str, schema: AttributeSchema) -> None:
        """Validate the format of the attribute.

        Args:
            value (Any): value to validate
            name (str): name of the attribute to include in a potential error message
            schema (AttributeSchema): schema for this attribute

        Raises:
            ValidationError: Format of the attribute value is not valid
        """
        super().validate_format(value=value, name=name, schema=schema)

        try:
            ipaddress.ip_network(value)
        except ValueError as exc:
            raise ValidationError({name: f"{value} is not a valid {schema.kind}"}) from exc

    def serialize_value(self) -> str:
        """Serialize the value before storing it in the database."""

        return ipaddress.ip_network(str(self.value)).with_prefixlen


class IPHost(BaseAttribute):
    type = str

    @property
    def ip(self) -> Optional[str]:
        """Return the ip adress without a prefix or subnet mask."""
        if not self.value:
            return None
        return str(ipaddress.ip_interface(str(self.value)).ip)

    @property
    def hostmask(self) -> Optional[str]:
        """Return the hostmask of the ip address."""
        if not self.value:
            return None
        return str(ipaddress.ip_interface(str(self.value)).hostmask)

    @property
    def netmask(self) -> Optional[str]:
        """Return the netmask of the ip address."""
        if not self.value:
            return None
        return str(ipaddress.ip_interface(str(self.value)).netmask)

    @property
    def network(self) -> Optional[str]:
        """Return the network encapsuling the ip address."""
        if not self.value:
            return None
        return str(ipaddress.ip_interface(str(self.value)).network)

    @property
    def prefixlen(self) -> Optional[int]:
        """Return the prefix length of the ip address."""
        if not self.value:
            return None
        return ipaddress.ip_interface(str(self.value)).network.prefixlen

    @property
    def version(self) -> Optional[int]:
        """Return the IP version of the ip address."""
        if not self.value:
            return None
        return ipaddress.ip_interface(str(self.value)).version

    @property
    def with_hostmask(self) -> Optional[str]:
        """Return the ip address and the associated hostmask of the ip address."""
        if not self.value:
            return None
        return ipaddress.ip_interface(str(self.value)).with_hostmask

    @property
    def with_netmask(self) -> Optional[str]:
        """Return the ip address and the associated netmask of the ip address."""
        if not self.value:
            return None
        return ipaddress.ip_interface(str(self.value)).with_netmask

    @classmethod
    def validate_format(cls, value: Any, name: str, schema: AttributeSchema) -> None:
        """Validate the format of the attribute.

        Args:
            value (Any): value to validate
            name (str): name of the attribute to include in a potential error message
            schema (AttributeSchema): schema for this attribute

        Raises:
            ValidationError: Format of the attribute value is not valid
        """
        super().validate_format(value=value, name=name, schema=schema)

        try:
            ipaddress.ip_interface(value)
        except ValueError as exc:
            raise ValidationError({name: f"{value} is not a valid {schema.kind}"}) from exc

    def serialize_value(self) -> str:
        """Serialize the value before storing it in the database."""

        return ipaddress.ip_interface(str(self.value)).with_prefixlen


class ListAttribute(BaseAttribute):
    type = list

    def serialize_value(self) -> str:
        """Serialize the value before storing it in the database."""
        return ujson.dumps(self.value)

<<<<<<< HEAD
    def deserialize_value(self, data: AttributeFromDB) -> Dict[str, Any]:
=======
    def deserialize_value(self, data: AttributeFromDB) -> Any:
>>>>>>> d0c69356
        """Deserialize the value (potentially) coming from the database."""
        if isinstance(data.value, (str, bytes)):
            return ujson.loads(data.value)
        return data.value


class JSONAttribute(BaseAttribute):
    type = (dict, list)

    def serialize_value(self) -> str:
        """Serialize the value before storing it in the database."""
        return ujson.dumps(self.value)

<<<<<<< HEAD
    def deserialize_value(self, data: AttributeFromDB) -> Dict[str, Any]:
=======
    def deserialize_value(self, data: AttributeFromDB) -> Any:
>>>>>>> d0c69356
        """Deserialize the value (potentially) coming from the database."""
        if data.value and isinstance(data.value, (str, bytes)):
            return ujson.loads(data.value)
        return data.value<|MERGE_RESOLUTION|>--- conflicted
+++ resolved
@@ -78,13 +78,8 @@
         is_default: bool = False,
         **kwargs,
     ):
-<<<<<<< HEAD
-        self.id: Optional[str] = id
-        self.db_id: Optional[str] = db_id
-=======
         self.id = id
         self.db_id = db_id
->>>>>>> d0c69356
 
         self.updated_at = updated_at
         self.name = name
@@ -99,27 +94,15 @@
 
         self.value = None
 
-<<<<<<< HEAD
-        if data is not None and isinstance(data, AttributeFromDB):
+        if isinstance(data, AttributeFromDB):
             self.load_from_db(data=data)
 
-        elif data is not None and isinstance(data, dict):
+        elif isinstance(data, dict):
             self.value = data.get("value")
 
             if "is_default" in data:
                 self.is_default = data.get("is_default")
 
-=======
-        if isinstance(data, AttributeFromDB):
-            self.load_from_db(data=data)
-
-        elif isinstance(data, dict):
-            self.value = data.get("value")
-
-            if "is_default" in data:
-                self.is_default = data.get("is_default")
-
->>>>>>> d0c69356
             fields_to_extract_from_data = ["id"] + self._flag_properties + self._node_properties
             for field_name in fields_to_extract_from_data:
                 setattr(self, field_name, data.get(field_name, None))
@@ -148,13 +131,7 @@
 
     @property
     def is_enum(self) -> bool:
-<<<<<<< HEAD
-        if self.schema.enum:
-            return True
-        return False
-=======
         return bool(self.schema.enum)
->>>>>>> d0c69356
 
     def get_branch_based_on_support_type(self) -> Branch:
         """If the attribute is branch aware, return the Branch object associated with this attribute
@@ -265,7 +242,6 @@
     def load_from_db(self, data: AttributeFromDB) -> None:
         self.value = self.value_from_db(data=data)
         self.is_default = data.is_default
-<<<<<<< HEAD
 
         self.id = data.attr_uuid
         self.db_id = data.attr_id
@@ -278,20 +254,6 @@
             if prop_name in data.node_properties:
                 setattr(self, prop_name, data.node_properties[prop_name].uuid)
 
-=======
-
-        self.id = data.attr_uuid
-        self.db_id = data.attr_id
-
-        for prop_name in self._flag_properties:
-            if prop_name in data.flag_properties:
-                setattr(self, prop_name, data.flag_properties[prop_name])
-
-        for prop_name in self._node_properties:
-            if prop_name in data.node_properties:
-                setattr(self, prop_name, data.node_properties[prop_name].uuid)
-
->>>>>>> d0c69356
         if not self.updated_at and data.updated_at:
             self.updated_at = Timestamp(data.updated_at)
 
@@ -842,11 +804,7 @@
         """Serialize the value before storing it in the database."""
         return ujson.dumps(self.value)
 
-<<<<<<< HEAD
-    def deserialize_value(self, data: AttributeFromDB) -> Dict[str, Any]:
-=======
     def deserialize_value(self, data: AttributeFromDB) -> Any:
->>>>>>> d0c69356
         """Deserialize the value (potentially) coming from the database."""
         if isinstance(data.value, (str, bytes)):
             return ujson.loads(data.value)
@@ -860,11 +818,7 @@
         """Serialize the value before storing it in the database."""
         return ujson.dumps(self.value)
 
-<<<<<<< HEAD
-    def deserialize_value(self, data: AttributeFromDB) -> Dict[str, Any]:
-=======
     def deserialize_value(self, data: AttributeFromDB) -> Any:
->>>>>>> d0c69356
         """Deserialize the value (potentially) coming from the database."""
         if data.value and isinstance(data.value, (str, bytes)):
             return ujson.loads(data.value)
