--- conflicted
+++ resolved
@@ -1,6 +1,6 @@
 from __future__ import annotations
 
-from typing import TYPE_CHECKING, Optional, Union
+from typing import TYPE_CHECKING, Any, Optional, Union
 
 from infrahub.core.constants import BranchSupportType
 from infrahub.core.query import Query, QueryResult, QueryType, sort_results_by_time
@@ -507,20 +507,11 @@
     def __init__(
         self,
         base_branch: Branch,
-<<<<<<< HEAD
-        namespaces_include: Optional[list[str]] = None,
-        namespaces_exclude: Optional[list[str]] = None,
-        kinds_include: Optional[list[str]] = None,
-        kinds_exclude: Optional[list[str]] = None,
-        branch_support: Optional[list[BranchSupportType]] = None,
-=======
         diff_branch_create_time: Timestamp,
         branch_support: list[BranchSupportType] | None = None,
         current_node_field_specifiers: list[tuple[str, str]] | None = None,
         new_node_field_specifiers: list[tuple[str, str]] | None = None,
-        *args,
->>>>>>> 78b4523f
-        **kwargs,
+        **kwargs: Any,
     ):
         self.base_branch = base_branch
         self.diff_branch_create_time = diff_branch_create_time
@@ -530,25 +521,8 @@
 
         super().__init__(**kwargs)
 
-<<<<<<< HEAD
-    def _get_node_where_clause(self, node_variable_name: str) -> str:
-        where_clause_parts = []
-        where_clause_parts.append(
-            f"($namespaces_include IS NULL OR {node_variable_name}.namespace IN $namespaces_include)"
-        )
-        where_clause_parts.append(
-            f"($namespaces_exclude IS NULL OR NOT({node_variable_name}.namespace IN $namespaces_exclude))"
-        )
-        where_clause_parts.append(f"($kinds_include IS NULL OR {node_variable_name}.kind IN $kinds_include)")
-        where_clause_parts.append(f"($kinds_exclude IS NULL OR NOT({node_variable_name}.kind IN $kinds_exclude))")
-        where_clause = " AND ".join(where_clause_parts)
-        return f"({where_clause})"
-
-    async def query_init(self, db: InfrahubDatabase, **kwargs) -> None:
-=======
-    async def query_init(self, db: InfrahubDatabase, **kwargs):
+    async def query_init(self, db: InfrahubDatabase, **kwargs: Any) -> None:
         from_str = self.diff_from.to_string()
->>>>>>> 78b4523f
         self.params.update(
             {
                 "base_branch_name": self.base_branch.name,
