--- conflicted
+++ resolved
@@ -665,39 +665,11 @@
         self.add_to_query(get_new_children_query)
         self.return_labels = ["ip_node", "current_parent", "current_children", "new_parent", "new_children"]
 
-<<<<<<< HEAD
-    def get_ip_node_uuid(self) -> Optional[str]:
+    def _get_uuid_from_query(self, node_name: str) -> Optional[str]:
         results = list(self.get_results())
         if not results:
             return None
         result = results[0]
-        prefix_node = result.get("ip_node")
-        if not prefix_node:
-            return None
-        prefix_node_uuid = prefix_node.get("uuid")
-        if prefix_node_uuid:
-            return str(prefix_node_uuid)
-        return None
-
-    def get_current_parent_uuid(self) -> Optional[str]:
-=======
-    def _get_uuid_from_query(self, node_name: str) -> Optional[str]:
->>>>>>> 7fed388f
-        results = list(self.get_results())
-        if not results:
-            return None
-        result = results[0]
-<<<<<<< HEAD
-        parent = result.get("current_parent")
-        if not parent:
-            return None
-        parent_uuid = parent.get("uuid")
-        if parent_uuid:
-            return str(parent_uuid)
-        return None
-
-    def get_current_children_uuids(self) -> list[str]:
-=======
         node = result.get(node_name)
         if not node:
             return None
@@ -707,48 +679,10 @@
         return None
 
     def _get_uuids_from_query_list(self, alias_name: str) -> list[str]:
->>>>>>> 7fed388f
         results = list(self.get_results())
         if not results:
             return []
         result = results[0]
-<<<<<<< HEAD
-        child_uuids = []
-        for child in result.get("current_children"):
-            if not child:
-                continue
-            child_uuid = child.get("uuid")
-            if child_uuid:
-                child_uuids.append(str(child_uuid))
-        return child_uuids
-
-    def get_calculated_parent_uuid(self) -> Optional[str]:
-        results = list(self.get_results())
-        if not results:
-            return None
-        result = results[0]
-        parent = result.get("new_parent")
-        if not parent:
-            return None
-        parent_uuid = parent.get("uuid")
-        if parent_uuid:
-            return str(parent_uuid)
-        return None
-
-    def get_calculated_children_uuids(self) -> list[str]:
-        results = list(self.get_results())
-        if not results:
-            return []
-        result = results[0]
-        child_uuids = []
-        for child in result.get("new_children"):
-            if not child:
-                continue
-            child_uuid = child.get("uuid")
-            if child_uuid:
-                child_uuids.append(str(child_uuid))
-        return child_uuids
-=======
         element_uuids = []
         for element in result.get(alias_name):
             if not element:
@@ -771,5 +705,4 @@
         return self._get_uuids_from_query_list("current_children")
 
     def get_calculated_children_uuids(self) -> Optional[str]:
-        return self._get_uuids_from_query_list("new_children")
->>>>>>> 7fed388f
+        return self._get_uuids_from_query_list("new_children")