from __future__ import annotations

from collections import defaultdict
from dataclasses import dataclass
from dataclasses import field as dataclass_field
from typing import TYPE_CHECKING, Any, AsyncIterator, Dict, Generator, List, Optional, Tuple, Union

from infrahub import config
from infrahub.core.constants import RelationshipDirection, RelationshipHierarchyDirection
from infrahub.core.query import Query, QueryResult, QueryType
from infrahub.core.query.subquery import build_subquery_filter, build_subquery_order
from infrahub.core.query.utils import find_node_schema
from infrahub.core.utils import extract_field_filters
from infrahub.exceptions import QueryError

if TYPE_CHECKING:
    from neo4j.graph import Node as Neo4jNode

    from infrahub.core.attribute import AttributeCreateData, BaseAttribute
    from infrahub.core.branch import Branch
    from infrahub.core.node import Node
    from infrahub.core.relationship import RelationshipCreateData, RelationshipManager
    from infrahub.core.schema import GenericSchema, NodeSchema
    from infrahub.database import InfrahubDatabase

# pylint: disable=consider-using-f-string,redefined-builtin


@dataclass
class NodeToProcess:
    schema: Optional[NodeSchema]

    node_id: str
    node_uuid: str
    profile_uuids: list[str]

    updated_at: str

    branch: str

    labels: List[str]


@dataclass
class AttributeNodePropertyFromDB:
    uuid: str
    labels: List[str]


@dataclass
class AttributeFromDB:
    name: str

    attr_labels: List[str]
    attr_id: str
    attr_uuid: str

    attr_value_id: str
    attr_value_uuid: Optional[str]

    value: Any
    content: Any

    updated_at: str

    branch: str

    is_default: bool
<<<<<<< HEAD

    node_properties: Dict[str, AttributeNodePropertyFromDB] = dataclass_field(default_factory=dict)
    flag_properties: Dict[str, bool] = dataclass_field(default_factory=dict)


=======

    node_properties: Dict[str, AttributeNodePropertyFromDB] = dataclass_field(default_factory=dict)
    flag_properties: Dict[str, bool] = dataclass_field(default_factory=dict)


>>>>>>> d0c69356
@dataclass
class NodeAttributesFromDB:
    node: Neo4jNode
    attrs: Dict[str, AttributeFromDB] = dataclass_field(default_factory=dict)


class NodeQuery(Query):
    def __init__(
        self,
        node: Optional[Node] = None,
        node_id: Optional[str] = None,
        node_db_id: Optional[int] = None,
        id: Optional[str] = None,
        branch: Optional[Branch] = None,
        *args,
        **kwargs,
    ):
        # TODO Validate that Node is a valid node
        # Eventually extract the branch from Node as well
        self.node = node
        self.node_id = node_id or id
        self.node_db_id = node_db_id

        if not self.node_id and self.node:
            self.node_id = self.node.id

        if not self.node_db_id and self.node:
            self.node_db_id = self.node.db_id

        self.branch = branch or self.node.get_branch_based_on_support_type()

        super().__init__(*args, **kwargs)


class NodeCreateAllQuery(NodeQuery):
    name = "node_create_all"

    type: QueryType = QueryType.WRITE

    raise_error_if_empty: bool = True

    async def query_init(self, db: InfrahubDatabase, *args, **kwargs):
        at = self.at or self.node._at
        self.params["uuid"] = self.node.id
        self.params["branch"] = self.branch.name
        self.params["branch_level"] = self.branch.hierarchy_level
        self.params["kind"] = self.node.get_kind()
        self.params["branch_support"] = self.node._schema.branch

        attributes: List[AttributeCreateData] = []
        for attr_name in self.node._attributes:
            attr: BaseAttribute = getattr(self.node, attr_name)
            attributes.append(attr.get_create_data())

        relationships: List[RelationshipCreateData] = []
        for rel_name in self.node._relationships:
            rel_manager: RelationshipManager = getattr(self.node, rel_name)
            for rel in rel_manager._relationships:
                relationships.append(await rel.get_create_data(db=db))

        self.params["attrs"] = [attr.dict() for attr in attributes]
        self.params["rels_bidir"] = [
            rel.dict() for rel in relationships if rel.direction == RelationshipDirection.BIDIR.value
        ]
        self.params["rels_out"] = [
            rel.dict() for rel in relationships if rel.direction == RelationshipDirection.OUTBOUND.value
        ]
        self.params["rels_in"] = [
            rel.dict() for rel in relationships if rel.direction == RelationshipDirection.INBOUND.value
        ]

        self.params["node_prop"] = {
            "uuid": self.node.id,
            "kind": self.node.get_kind(),
            "namespace": self.node._schema.namespace,
            "branch_support": self.node._schema.branch,
        }
        self.params["node_branch_prop"] = {
            "branch": self.branch.name,
            "branch_level": self.branch.hierarchy_level,
            "status": "active",
            "from": at.to_string(),
        }

        rel_prop_str = "{ branch: rel.branch, branch_level: rel.branch_level, status: rel.status, hierarchy: rel.hierarchical, from: $at, to: null }"

        query = """
        MATCH (root:Root)
        CREATE (n:Node:%(labels)s $node_prop )
        CREATE (n)-[r:IS_PART_OF $node_branch_prop ]->(root)
        WITH distinct n
        FOREACH ( attr IN $attrs |
            CREATE (a:Attribute { uuid: attr.uuid, name: attr.name, branch_support: attr.branch_support })
            CREATE (n)-[:HAS_ATTRIBUTE { branch: attr.branch, branch_level: attr.branch_level, status: attr.status, from: $at, to: null }]->(a)
            MERGE (av:AttributeValue { value: attr.content.value, is_default: attr.content.is_default })
            CREATE (a)-[:HAS_VALUE { branch: attr.branch, branch_level: attr.branch_level, status: attr.status, from: $at, to: null }]->(av)
            MERGE (ip:Boolean { value: attr.is_protected })
            MERGE (iv:Boolean { value: attr.is_visible })
            CREATE (a)-[:IS_PROTECTED { branch: attr.branch, branch_level: attr.branch_level, status: attr.status, from: $at, to: null }]->(ip)
            CREATE (a)-[:IS_VISIBLE { branch: attr.branch, branch_level: attr.branch_level, status: attr.status, from: $at, to: null }]->(iv)
            FOREACH ( prop IN attr.source_prop |
                MERGE (peer:Node { uuid: prop.peer_id })
                CREATE (a)-[:HAS_SOURCE { branch: attr.branch, branch_level: attr.branch_level, status: attr.status, from: $at, to: null }]->(peer)
            )
            FOREACH ( prop IN attr.owner_prop |
                MERGE (peer:Node { uuid: prop.peer_id })
                CREATE (a)-[:HAS_OWNER { branch: attr.branch, branch_level: attr.branch_level, status: attr.status, from: $at, to: null }]->(peer)
            )
        )
        FOREACH ( rel IN $rels_bidir |
            MERGE (d:Node { uuid: rel.destination_id })
            CREATE (rl:Relationship { uuid: rel.uuid, name: rel.name, branch_support: rel.branch_support })
            CREATE (n)-[:IS_RELATED %(rel_prop)s ]->(rl)
            CREATE (d)-[:IS_RELATED %(rel_prop)s ]->(rl)
            MERGE (ip:Boolean { value: rel.is_protected })
            MERGE (iv:Boolean { value: rel.is_visible })
            CREATE (rl)-[:IS_PROTECTED { branch: rel.branch, branch_level: rel.branch_level, status: rel.status, from: $at, to: null }]->(ip)
            CREATE (rl)-[:IS_VISIBLE { branch: rel.branch, branch_level: rel.branch_level, status: rel.status, from: $at, to: null }]->(iv)
            FOREACH ( prop IN rel.source_prop |
                MERGE (peer:Node { uuid: prop.peer_id })
                CREATE (rl)-[:HAS_SOURCE { branch: rel.branch, branch_level: rel.branch_level, status: rel.status, from: $at, to: null }]->(peer)
            )
            FOREACH ( prop IN rel.owner_prop |
                MERGE (peer:Node { uuid: prop.peer_id })
                CREATE (rl)-[:HAS_OWNER { branch: rel.branch, branch_level: rel.branch_level, status: rel.status, from: $at, to: null }]->(peer)
            )
        )
        FOREACH ( rel IN $rels_out |
            MERGE (d:Node { uuid: rel.destination_id })
            CREATE (rl:Relationship { uuid: rel.uuid, name: rel.name, branch_support: rel.branch_support })
            CREATE (n)-[:IS_RELATED %(rel_prop)s ]->(rl)
            CREATE (d)<-[:IS_RELATED %(rel_prop)s ]-(rl)
            MERGE (ip:Boolean { value: rel.is_protected })
            MERGE (iv:Boolean { value: rel.is_visible })
            CREATE (rl)-[:IS_PROTECTED { branch: rel.branch, branch_level: rel.branch_level, status: rel.status, from: $at, to: null }]->(ip)
            CREATE (rl)-[:IS_VISIBLE { branch: rel.branch, branch_level: rel.branch_level, status: rel.status, from: $at, to: null }]->(iv)
            FOREACH ( prop IN rel.source_prop |
                MERGE (peer:Node { uuid: prop.peer_id })
                CREATE (rl)-[:HAS_SOURCE { branch: rel.branch, branch_level: rel.branch_level, status: rel.status, from: $at, to: null }]->(peer)
            )
            FOREACH ( prop IN rel.owner_prop |
                MERGE (peer:Node { uuid: prop.peer_id })
                CREATE (rl)-[:HAS_OWNER { branch: rel.branch, branch_level: rel.branch_level, status: rel.status, from: $at, to: null }]->(peer)
            )
        )
        FOREACH ( rel IN $rels_in |
            MERGE (d:Node { uuid: rel.destination_id })
            CREATE (rl:Relationship { uuid: rel.uuid, name: rel.name, branch_support: rel.branch_support })
            CREATE (n)<-[:IS_RELATED %(rel_prop)s ]-(rl)
            CREATE (d)-[:IS_RELATED %(rel_prop)s ]->(rl)
            MERGE (ip:Boolean { value: rel.is_protected })
            MERGE (iv:Boolean { value: rel.is_visible })
            CREATE (rl)-[:IS_PROTECTED { branch: rel.branch, branch_level: rel.branch_level, status: rel.status, from: $at, to: null }]->(ip)
            CREATE (rl)-[:IS_VISIBLE { branch: rel.branch, branch_level: rel.branch_level, status: rel.status, from: $at, to: null }]->(iv)
            FOREACH ( prop IN rel.source_prop |
                MERGE (peer:Node { uuid: prop.peer_id })
                CREATE (rl)-[:HAS_SOURCE { branch: rel.branch, branch_level: rel.branch_level, status: rel.status, from: $at, to: null }]->(peer)
            )
            FOREACH ( prop IN rel.owner_prop |
                MERGE (peer:Node { uuid: prop.peer_id })
                CREATE (rl)-[:HAS_OWNER { branch: rel.branch, branch_level: rel.branch_level, status: rel.status, from: $at, to: null }]->(peer)
            )
        )
        WITH distinct n
        MATCH (n)-[:HAS_ATTRIBUTE|IS_RELATED]-(rn)-[:HAS_VALUE|IS_RELATED]-(rv)
        """ % {"labels": ":".join(self.node.get_labels()), "rel_prop": rel_prop_str}

        self.params["at"] = at.to_string()

        self.add_to_query(query)
        self.return_labels = ["n", "rn", "rv"]

    def get_self_ids(self) -> Tuple[str, str]:
        result = self.get_result()
        node = result.get("n")

        if node is None:
            raise QueryError(self.get_query(), self.params)

        return node["uuid"], node.element_id

    def get_ids(self) -> Dict[str, Tuple[str, str]]:
        data = {}
        for result in self.get_results():
            node = result.get("rn")
            if "Relationship" in node.labels:
                peer = result.get("rv")
                name = f"{node.get('name')}::{peer.get('uuid')}"
            elif "Attribute" in node.labels:
                name = node.get("name")
            data[name] = (node["uuid"], node.element_id)

        return data


class NodeDeleteQuery(NodeQuery):
    name = "node_delete"

    type: QueryType = QueryType.WRITE

    raise_error_if_empty: bool = True

    async def query_init(self, db: InfrahubDatabase, *args, **kwargs):
        self.params["uuid"] = self.node_id
        self.params["branch"] = self.branch.name
        self.params["branch_level"] = self.branch.hierarchy_level

        query = """
        MATCH (root:Root)
        MATCH (n:Node { uuid: $uuid })
        CREATE (n)-[r:IS_PART_OF { branch: $branch, branch_level: $branch_level, status: "deleted", from: $at }]->(root)
        """

        self.params["at"] = self.at.to_string()

        self.add_to_query(query)
        self.return_labels = ["n"]


class NodeCheckIDQuery(Query):
    name = "node_check_id"

    type: QueryType = QueryType.READ

    def __init__(
        self,
        node_id: str,
        *args,
        **kwargs,
    ):
        self.node_id = node_id
        super().__init__(*args, **kwargs)

    async def query_init(self, db: InfrahubDatabase, *args, **kwargs):
        self.params["uuid"] = self.node_id

        query = """
        MATCH (root:Root)-[]-(n:Node { uuid: $uuid })
        """

        self.add_to_query(query)
        self.return_labels = ["n"]


class NodeListGetAttributeQuery(Query):
    name: str = "node_list_get_attribute"

    property_type_mapping = {
        "HAS_VALUE": ("r2", "av"),
        "HAS_OWNER": ("rel_owner", "owner"),
        "HAS_SOURCE": ("rel_source", "source"),
        "IS_PROTECTED": ("rel_isp", "isp"),
        "IS_VISIBLE": ("rel_isv", "isv"),
    }

    def __init__(
        self,
        ids: List[str],
        fields: Optional[dict] = None,
        include_source: bool = False,
        include_owner: bool = False,
        account=None,
        *args,
        **kwargs,
    ):
        self.account = account
        self.ids = ids
        self.fields = fields
        self.include_source = include_source
        self.include_owner = include_owner

        super().__init__(order_by=["n.uuid", "a.name"], *args, **kwargs)

    async def query_init(self, db: InfrahubDatabase, *args, **kwargs):
        self.params["ids"] = self.ids

        branch_filter, branch_params = self.branch.get_query_filter_path(at=self.at.to_string())
        self.params.update(branch_params)

        query = """
        MATCH (n:Node) WHERE n.uuid IN $ids
        MATCH (n)-[:HAS_ATTRIBUTE]-(a:Attribute)
        """
        if self.fields:
            query += "\n WHERE a.name IN $field_names"
            self.params["field_names"] = list(self.fields.keys())

        self.add_to_query(query)

        query = """
        CALL {
            WITH n, a
            MATCH (n)-[r:HAS_ATTRIBUTE]-(a:Attribute)
            WHERE %(branch_filter)s
            RETURN n as n1, r as r1, a as a1
            ORDER BY r.branch_level DESC, r.from DESC
            LIMIT 1
        }
        WITH n1 as n, r1, a1 as a
        WHERE r1.status = "active"
        WITH n, r1, a
        MATCH (a)-[:HAS_VALUE]-(av:AttributeValue)
        CALL {
            WITH a, av
            MATCH (a)-[r:HAS_VALUE]-(av:AttributeValue)
            WHERE %(branch_filter)s
            RETURN a as a1, r as r2, av as av1
            ORDER BY r.branch_level DESC, r.from DESC
            LIMIT 1
        }
        WITH n, r1, a1 as a, r2, av1 as av
        WHERE r2.status = "active"
        WITH n, a, av, r1, r2
        """ % {"branch_filter": branch_filter}
        self.add_to_query(query)

        self.return_labels = ["n", "a", "av", "r1", "r2"]

        # Add Is_Protected and Is_visible
        query = """
        MATCH (a)-[rel_isv:IS_VISIBLE]-(isv:Boolean)
        MATCH (a)-[rel_isp:IS_PROTECTED]-(isp:Boolean)
        WHERE all(r IN [rel_isv, rel_isp] WHERE ( %(branch_filter)s ))
        """ % {"branch_filter": branch_filter}
        self.add_to_query(query)

        self.return_labels.extend(["isv", "isp", "rel_isv", "rel_isp"])

        if self.include_source:
            query = """
            OPTIONAL MATCH (a)-[rel_source:HAS_SOURCE]-(source)
            WHERE all(r IN [rel_source] WHERE ( %(branch_filter)s ))
            """ % {"branch_filter": branch_filter}
            self.add_to_query(query)
            self.return_labels.extend(["source", "rel_source"])

        if self.include_owner:
            query = """
            OPTIONAL MATCH (a)-[rel_owner:HAS_OWNER]-(owner)
            WHERE all(r IN [rel_owner] WHERE ( %(branch_filter)s ))
            """ % {"branch_filter": branch_filter}
            self.add_to_query(query)
            self.return_labels.extend(["owner", "rel_owner"])

    def get_attributes_group_by_node(self) -> Dict[str, NodeAttributesFromDB]:
        attrs_by_node: Dict[str, NodeAttributesFromDB] = {}

        for result in self.get_results_group_by(("n", "uuid"), ("a", "name")):
            node_id: str = result.get_node("n").get("uuid")
            attr_name: str = result.get_node("a").get("name")

            attr = self._extract_attribute_data(result=result)

            if node_id not in attrs_by_node:
                attrs_by_node[node_id] = NodeAttributesFromDB(node=result.get_node("n"))

            attrs_by_node[node_id].attrs[attr_name] = attr

        return attrs_by_node

    def get_result_by_id_and_name(self, node_id: str, attr_name: str) -> Tuple[AttributeFromDB, QueryResult]:
        for result in self.get_results_group_by(("n", "uuid"), ("a", "name")):
            if result.get_node("n").get("uuid") == node_id and result.get_node("a").get("name") == attr_name:
                return self._extract_attribute_data(result=result), result

        raise IndexError(f"Unable to find the result with ID: {node_id} and NAME: {attr_name}")

    def _extract_attribute_data(self, result: QueryResult) -> AttributeFromDB:
        attr = result.get_node("a")
        attr_value = result.get_node("av")

        data = AttributeFromDB(
            name=attr.get("name"),
            attr_labels=list(attr.labels),
            attr_id=attr.element_id,
            attr_uuid=attr.get("uuid"),
            attr_value_id=attr_value.element_id,
            attr_value_uuid=attr_value.get("uuid"),
            updated_at=result.get_rel("r2").get("from"),
            value=attr_value.get("value"),
            is_default=attr_value.get("is_default"),
            content=attr_value._properties,
            branch=self.branch.name,
            flag_properties={
                "is_protected": result.get("isp").get("value"),
                "is_visible": result.get("isv").get("value"),
            },
        )
<<<<<<< HEAD

        if self.include_source and result.get("source"):
            data.node_properties["source"] = AttributeNodePropertyFromDB(
                uuid=result.get_node("source").get("uuid"), labels=list(result.get_node("source").labels)
            )

=======

        if self.include_source and result.get("source"):
            data.node_properties["source"] = AttributeNodePropertyFromDB(
                uuid=result.get_node("source").get("uuid"), labels=list(result.get_node("source").labels)
            )

>>>>>>> d0c69356
        if self.include_owner and result.get("owner"):
            data.node_properties["owner"] = AttributeNodePropertyFromDB(
                uuid=result.get_node("owner").get("uuid"), labels=list(result.get_node("owner").labels)
            )

        return data


class NodeListGetRelationshipsQuery(Query):
    name: str = "node_list_get_relationship"

    def __init__(
        self,
        ids: List[str],
        *args,
        **kwargs,
    ):
        self.ids = ids

        super().__init__(*args, **kwargs)

    async def query_init(self, db: InfrahubDatabase, *args, **kwargs):
        self.params["ids"] = self.ids

        rels_filter, rels_params = self.branch.get_query_filter_path(at=self.at)
        self.params.update(rels_params)

        query = (
            """
        MATCH (n) WHERE n.uuid IN $ids
        MATCH p = ((n)-[r1:IS_RELATED]-(rel:Relationship)-[r2:IS_RELATED]-(peer))
        WHERE all(r IN relationships(p) WHERE (%s))
        """
            % rels_filter
        )

        self.add_to_query(query)

        self.return_labels = ["n", "rel", "peer", "r1", "r2"]

    def get_peers_group_by_node(self) -> Dict[str, Dict[str, List[str]]]:
        peers_by_node = defaultdict(lambda: defaultdict(list))

        for result in self.get_results_group_by(("n", "uuid"), ("rel", "name"), ("peer", "uuid")):
            node_id = result.get("n").get("uuid")
            rel_name = result.get("rel").get("name")
            peer_id = result.get("peer").get("uuid")

            peers_by_node[node_id][rel_name].append(peer_id)

        return peers_by_node


class NodeListGetInfoQuery(Query):
    name: str = "node_list_get_info"

    def __init__(self, ids: List[str], account=None, *args, **kwargs):
        self.account = account
        self.ids = ids
        super().__init__(*args, **kwargs)

    async def query_init(self, db: InfrahubDatabase, *args, **kwargs):
        branch_filter, branch_params = self.branch.get_query_filter_path(at=self.at.to_string())
        self.params.update(branch_params)

        query = """
        MATCH p = (root:Root)<-[:IS_PART_OF]-(n)
        WHERE n.uuid IN $ids
        CALL {
            WITH root, n
            MATCH (root:Root)<-[r:IS_PART_OF]-(n)
            WHERE %(branch_filter)s
            RETURN n as n1, r as r1
            ORDER BY r.branch_level DESC, r.from DESC
            LIMIT 1
        }
        WITH n1 as n, r1 as rb
        WHERE rb.status = "active"
        OPTIONAL MATCH profile_path = (n)-[pr1:IS_RELATED]->(profile_r:Relationship)<-[pr2:IS_RELATED]-(profile:Node)-[pr3:IS_PART_OF]->(:Root)
        WHERE profile_r.name = "node__profile"
        AND profile.namespace = "Profile"
        AND all(r in relationships(profile_path) WHERE %(branch_filter)s)
        AND pr1.status = "active"
        AND pr2.status = "active"
        AND pr3.status = "active"
        """ % {"branch_filter": branch_filter}

        self.add_to_query(query)
        self.params["ids"] = self.ids

        self.return_labels = ["collect(profile.uuid) as profile_uuids", "n", "rb"]

    async def get_nodes(self, duplicate: bool = True) -> AsyncIterator[NodeToProcess]:
        """Return all the node objects as NodeToProcess."""

        for result in self.get_results_group_by(("n", "uuid")):
            schema = find_node_schema(node=result.get_node("n"), branch=self.branch, duplicate=duplicate)
            yield NodeToProcess(
                schema=schema,
                node_id=result.get_node("n").element_id,
                node_uuid=result.get_node("n").get("uuid"),
                profile_uuids=result.get("profile_uuids"),
                updated_at=result.get_rel("rb").get("from"),
                branch=self.branch.name,
                labels=list(result.get_node("n").labels),
            )


class NodeGetListQuery(Query):
    name = "node_get_list"

    def __init__(
        self, schema: NodeSchema, filters: Optional[dict] = None, partial_match: bool = False, *args, **kwargs
    ):
        self.schema = schema
        self.filters = filters
        self.partial_match = partial_match

        super().__init__(*args, **kwargs)

    async def query_init(self, db: InfrahubDatabase, *args, **kwargs):
        filter_has_single_id = False
        self.order_by = []

        final_return_labels = ["n.uuid", "rb.branch", "ID(rb) as rb_id"]

        # Add the Branch filters
        branch_filter, branch_params = self.branch.get_query_filter_path(at=self.at.to_string())
        self.params.update(branch_params)

        query = (
            """
        MATCH p = (n:Node)
        WHERE $node_kind IN LABELS(n)
        CALL {
            WITH n
            MATCH (root:Root)<-[r:IS_PART_OF]-(n)
            WHERE %s
            RETURN n as n1, r as r1
            ORDER BY r.branch_level DESC, r.from DESC
            LIMIT 1
        }
        WITH n1 as n, r1 as rb
        """
            % branch_filter
        )
        self.add_to_query(query)
        self.params["node_kind"] = self.schema.kind

        where_clause = ['rb.status = "active"']

        # Check 'id' or 'ids' is part of the filter
        # if 'id' is present, we can skip ordering, filtering etc ..
        # if 'ids' is present, we keep the filtering and the ordering
        if self.filters and "id" in self.filters:
            filter_has_single_id = True
            where_clause.append("n.uuid = $uuid")
            self.params["uuid"] = self.filters["id"]
        elif self.filters and "ids" in self.filters:
            where_clause.append("n.uuid IN $node_ids")
            self.params["node_ids"] = self.filters["ids"]

        self.add_to_query("WHERE " + " AND ".join(where_clause))
        self.return_labels = ["n", "rb"]

        if filter_has_single_id:
            self.return_labels = final_return_labels
            return

        if self.filters:
            filter_query, filter_params = await self.build_filters(
                db=db, filters=self.filters, branch_filter=branch_filter
            )

            self.add_to_query(filter_query)
            self.params.update(filter_params)

        self.return_labels = final_return_labels
        await self._set_order_by(db=db, branch_filter=branch_filter)

    async def _set_order_by(self, db: InfrahubDatabase, branch_filter: str) -> None:
        if not self.schema.order_by:
            self.order_by.append("n.uuid")
            return

        order_cnt = 1

        for order_by_path in self.schema.order_by:
            order_by_field_name, order_by_attr_property_name = order_by_path.split("__", maxsplit=1)

            field = self.schema.get_field(order_by_field_name)

            subquery, subquery_params, subquery_result_name = await build_subquery_order(
                db=db,
                field=field,
                name=order_by_field_name,
                order_by=order_by_attr_property_name,
                branch_filter=branch_filter,
                branch=self.branch,
                subquery_idx=order_cnt,
            )
            self.order_by.append(subquery_result_name)
            self.params.update(subquery_params)

            self.add_subquery(subquery=subquery)

            order_cnt += 1

    async def build_filters(
        self, db: InfrahubDatabase, filters: Dict[str, Any], branch_filter: str
    ) -> Tuple[List[str], Dict[str, Any]]:
        filter_query: List[str] = []
        filter_params: Dict[str, Any] = {}
        filter_cnt = 0

        INTERNAL_FILTERS: List[str] = ["any", "attribute", "relationship"]

        for field_name in self.schema.valid_input_names + INTERNAL_FILTERS:
            attr_filters = extract_field_filters(field_name=field_name, filters=filters)
            if not attr_filters:
                continue

            filter_cnt += 1

            field = self.schema.get_field(field_name, raise_on_error=False)

            for field_attr_name, field_attr_value in attr_filters.items():
                subquery, subquery_params, subquery_result_name = await build_subquery_filter(
                    db=db,
                    field=field,
                    name=field_name,
                    filter_name=field_attr_name,
                    filter_value=field_attr_value,
                    branch_filter=branch_filter,
                    branch=self.branch,
                    subquery_idx=filter_cnt,
                    partial_match=self.partial_match,
                )
                filter_params.update(subquery_params)

                with_str = ", ".join(
                    [f"{subquery_result_name} as {label}" if label == "n" else label for label in self.return_labels]
                )

                filter_query.append("CALL {")
                filter_query.append(subquery)
                filter_query.append("}")
                filter_query.append(f"WITH {with_str}")

        return filter_query, filter_params

    def get_node_ids(self) -> List[str]:
        return [str(result.get("n.uuid")) for result in self.get_results()]


class NodeGetHierarchyQuery(Query):
    name = "node_get_hierarchy"

    type: QueryType = QueryType.READ

    def __init__(
        self,
        node_id: str,
        direction: RelationshipHierarchyDirection,
        node_schema: Union[NodeSchema, GenericSchema],
        filters: Optional[dict] = None,
        *args,
        **kwargs,
    ):
        self.filters = filters or {}
        self.direction = direction
        self.node_id = node_id
        self.node_schema = node_schema

        super().__init__(*args, **kwargs)

        self.hierarchy_schema = node_schema.get_hierarchy_schema(self.branch)

    async def query_init(self, db: InfrahubDatabase, *args, **kwargs):  # pylint: disable=too-many-statements
        branch_filter, branch_params = self.branch.get_query_filter_path(at=self.at.to_string())
        self.params.update(branch_params)
        self.order_by = []
        self.params["uuid"] = self.node_id

        filter_str = "[:IS_RELATED*2..%s { hierarchy: $hierarchy }]" % (
            config.SETTINGS.database.max_depth_search_hierarchy * 2,
        )
        self.params["hierarchy"] = self.hierarchy_schema.kind

        if self.direction == RelationshipHierarchyDirection.ANCESTORS:
            filter_str = f"-{filter_str}->"
        else:
            filter_str = f"<-{filter_str}-"

        froms_var = db.render_list_comprehension(items="relationships(path)", item_name="from")
        with_clause = (
            "peer, path,"
            " reduce(br_lvl = 0, r in relationships(path) | br_lvl + r.branch_level) AS branch_level,"
            f" {froms_var} AS froms"
        )

        query = """
        MATCH path = (n:Node { uuid: $uuid } )%(filter)s(peer:Node)
        WHERE $hierarchy IN LABELS(peer) and all(r IN relationships(path) WHERE (%(branch_filter)s))
        WITH n, last(nodes(path)) as peer
        CALL {
            WITH n, peer
            MATCH path = (n)%(filter)s(peer)
            WHERE all(r IN relationships(path) WHERE (%(branch_filter)s))
            WITH %(with_clause)s
            RETURN peer as peer1, path as path1
            ORDER BY branch_level DESC, froms[-1] DESC, froms[-2] DESC
            LIMIT 1
        }
        WITH peer1 as peer, path1 as path
        """ % {"filter": filter_str, "branch_filter": branch_filter, "with_clause": with_clause}

        self.add_to_query(query)
        where_clause = ['all(r IN relationships(path) WHERE (r.status = "active"))']

        clean_filters = extract_field_filters(field_name=self.direction.value, filters=self.filters)

        if clean_filters and "id" in clean_filters or "ids" in clean_filters:
            where_clause.append("peer.uuid IN $peer_ids")
            self.params["peer_ids"] = clean_filters.get("ids", [])
            if clean_filters.get("id", None):
                self.params["peer_ids"].append(clean_filters.get("id"))

        self.add_to_query("WHERE " + " AND ".join(where_clause))

        self.return_labels = ["peer"]

        # ----------------------------------------------------------------------------
        # FILTER Results
        # ----------------------------------------------------------------------------
        filter_cnt = 0
        for peer_filter_name, peer_filter_value in clean_filters.items():
            if "__" not in peer_filter_name:
                continue

            filter_cnt += 1

            filter_field_name, filter_next_name = peer_filter_name.split("__", maxsplit=1)

            if filter_field_name not in self.hierarchy_schema.valid_input_names:
                continue

            field = self.hierarchy_schema.get_field(filter_field_name)

            subquery, subquery_params, subquery_result_name = await build_subquery_filter(
                db=db,
                node_alias="peer",
                field=field,
                name=filter_field_name,
                filter_name=filter_next_name,
                filter_value=peer_filter_value,
                branch_filter=branch_filter,
                branch=self.branch,
                subquery_idx=filter_cnt,
            )
            self.params.update(subquery_params)

            with_str = ", ".join(
                [f"{subquery_result_name} as {label}" if label == "peer" else label for label in self.return_labels]
            )

            self.add_subquery(subquery=subquery, with_clause=with_str)

        # ----------------------------------------------------------------------------
        # ORDER Results
        # ----------------------------------------------------------------------------
        if hasattr(self.hierarchy_schema, "order_by") and self.hierarchy_schema.order_by:
            order_cnt = 1

            for order_by_value in self.hierarchy_schema.order_by:
                order_by_field_name, order_by_next_name = order_by_value.split("__", maxsplit=1)

                field = self.hierarchy_schema.get_field(order_by_field_name)

                subquery, subquery_params, subquery_result_name = await build_subquery_order(
                    db=db,
                    field=field,
                    node_alias="peer",
                    name=order_by_field_name,
                    order_by=order_by_next_name,
                    branch_filter=branch_filter,
                    branch=self.branch,
                    subquery_idx=order_cnt,
                )
                self.order_by.append(subquery_result_name)
                self.params.update(subquery_params)

                self.add_subquery(subquery=subquery)

                order_cnt += 1
        else:
            self.order_by.append("peer.uuid")

    def get_peer_ids(self) -> Generator[str, None, None]:
        for result in self.get_results_group_by(("peer", "uuid")):
            data = result.get("peer").get("uuid")
            yield data<|MERGE_RESOLUTION|>--- conflicted
+++ resolved
@@ -66,19 +66,11 @@
     branch: str
 
     is_default: bool
-<<<<<<< HEAD
 
     node_properties: Dict[str, AttributeNodePropertyFromDB] = dataclass_field(default_factory=dict)
     flag_properties: Dict[str, bool] = dataclass_field(default_factory=dict)
 
 
-=======
-
-    node_properties: Dict[str, AttributeNodePropertyFromDB] = dataclass_field(default_factory=dict)
-    flag_properties: Dict[str, bool] = dataclass_field(default_factory=dict)
-
-
->>>>>>> d0c69356
 @dataclass
 class NodeAttributesFromDB:
     node: Neo4jNode
@@ -467,21 +459,12 @@
                 "is_visible": result.get("isv").get("value"),
             },
         )
-<<<<<<< HEAD
 
         if self.include_source and result.get("source"):
             data.node_properties["source"] = AttributeNodePropertyFromDB(
                 uuid=result.get_node("source").get("uuid"), labels=list(result.get_node("source").labels)
             )
 
-=======
-
-        if self.include_source and result.get("source"):
-            data.node_properties["source"] = AttributeNodePropertyFromDB(
-                uuid=result.get_node("source").get("uuid"), labels=list(result.get_node("source").labels)
-            )
-
->>>>>>> d0c69356
         if self.include_owner and result.get("owner"):
             data.node_properties["owner"] = AttributeNodePropertyFromDB(
                 uuid=result.get_node("owner").get("uuid"), labels=list(result.get_node("owner").labels)
