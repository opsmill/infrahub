--- conflicted
+++ resolved
@@ -20,11 +20,7 @@
         location=message.location,
         admin_status=message.admin_status,
     )
-<<<<<<< HEAD
-    async with service.task_report(
-=======
     async with service.git_report(
->>>>>>> aa0bcdb8
         related_node=message.repository_id,
         title=f"Initial import of the repository in branch: {message.infrahub_branch_name}",
         created_by=message.created_by,
@@ -35,11 +31,7 @@
                 name=message.repository_name,
                 location=message.location,
                 client=service.client,
-<<<<<<< HEAD
-                task_report=task_report,
-=======
                 task_report=git_report,
->>>>>>> aa0bcdb8
                 infrahub_branch_name=message.infrahub_branch_name,
                 admin_status=message.admin_status,
             )
@@ -99,11 +91,7 @@
             service=service,
             repository_kind=message.repository_kind,
         )
-<<<<<<< HEAD
-        repo.task_report = task_report
-=======
         repo.task_report = git_report
->>>>>>> aa0bcdb8
         await repo.import_objects_from_files(infrahub_branch_name=message.infrahub_branch_name, commit=message.commit)
 
 
