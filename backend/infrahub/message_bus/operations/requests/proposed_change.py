--- conflicted
+++ resolved
@@ -403,13 +403,8 @@
         related_node=message.proposed_change,
         title="Evaluating Generators",
     ) as task_report:
-<<<<<<< HEAD
-        generators = await service.client.filters(
-            kind="CoreGeneratorDefinition",
-=======
         generators: list[CoreGeneratorDefinition] = await service.client.filters(
             kind=InfrahubKind.GENERATORDEFINITION,
->>>>>>> aa0bcdb8
             prefetch_relationships=True,
             populate_store=True,
             branch=message.source_branch,
