--- conflicted
+++ resolved
@@ -1,10 +1,6 @@
-<<<<<<< HEAD
 from typing import Optional
 
-from pydantic.v1 import Field
-=======
 from pydantic import Field
->>>>>>> 1b78cb44
 
 from infrahub.message_bus import InfrahubMessage
 
