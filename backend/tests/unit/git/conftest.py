import os
import re
import shutil
import tarfile
from pathlib import Path
from typing import Dict

import pytest
import ujson
from git import Repo
from infrahub_sdk import UUIDT, Config, InfrahubClient, InfrahubNode
from infrahub_sdk import SchemaRoot as ClientSchemaRoot
from infrahub_sdk.branch import BranchData
from pytest_httpx import HTTPXMock

from infrahub.core.constants import InfrahubKind
from infrahub.core.schema import SchemaRoot, core_models
from infrahub.git import InfrahubRepository
from infrahub.git.repository import InfrahubReadOnlyRepository
from infrahub.utils import find_first_file_in_directory, get_fixtures_dir
from tests.helpers.test_client import dummy_async_request


@pytest.fixture
def client() -> InfrahubClient:
    return InfrahubClient(config=Config(address="http://mock", insert_tracker=True))


@pytest.fixture
def branch01():
    return BranchData(
        id="6c915158-d8ef-4169-9b00-59f94716b8c3 ",
        name="branch01",
        sync_with_git=False,
        is_default=False,
        branched_from="main",
        is_isolated=False,
        has_schema_changes=False,
    )


@pytest.fixture
def branch02():
    return BranchData(
        id="7708dcea-f7b4-4f5a-b5e9-a0605d4c11ba",
        name="branch02",
        sync_with_git=False,
        is_default=False,
        branched_from="main",
        is_isolated=False,
        has_schema_changes=False,
    )


@pytest.fixture
def branch99():
    return BranchData(
        id="2e933717-086c-47cf-8242-21421dd3c2bb",
        name="branch99",
        sync_with_git=False,
        is_default=False,
        branched_from="main",
        is_isolated=False,
        has_schema_changes=False,
    )


@pytest.fixture
def git_upstream_repo_01(git_sources_dir) -> Dict[str, str]:
    """Git Repository with 4 branches main, branch01, branch02, and clean-branch.
    There is conflict between branch01 and branch02."""

    name = "infrahub-test-fixture-01"
    here = Path(__file__).parent.resolve()
    fixtures_dir = here.parent.parent / "fixtures"
    fixture_repo = fixtures_dir / "infrahub-test-fixture-01-0b341c0.tar.gz"

    # Extract the fixture package in the source directory
    file = tarfile.open(fixture_repo)
    file.extractall(git_sources_dir)
    file.close()

    return {"name": name, "path": str(git_sources_dir / name)}


@pytest.fixture
def git_upstream_repo_02(git_upstream_repo_01) -> Dict[str, str]:
    """Delete all the branches but the main branch from git_upstream_repo_01"""
    repo = Repo(git_upstream_repo_01["path"])

    for local_branch in repo.refs:
        if local_branch.is_remote() or str(local_branch) == "main":
            continue

        repo.git.branch("-D", str(local_branch))

    return git_upstream_repo_01


@pytest.fixture
def git_upstream_repo_03(git_upstream_repo_01) -> Dict[str, str]:
    """Delete all the branches but the main branch and the branch branch01 from git_upstream_repo_01"""
    repo = Repo(git_upstream_repo_01["path"])

    for local_branch in repo.refs:
        if local_branch.is_remote() or str(local_branch) in ["main", "branch01"]:
            continue

        repo.git.branch("-D", str(local_branch))

    return git_upstream_repo_01


@pytest.fixture
def git_upstream_repo_10(helper, git_sources_dir) -> Dict[str, str]:
    """Git Repository used as part of the  demo-edge tutorial."""

    name = "infrahub-demo-edge"
    fixtures_dir = helper.get_fixtures_dir()
    fixture_repo = os.path.join(fixtures_dir, "infrahub-demo-edge-cff6665.tar.gz")

    # Extract the fixture package in the source directory
    file = tarfile.open(fixture_repo)
    file.extractall(git_sources_dir)
    file.close()

    return {"name": name, "path": str(os.path.join(git_sources_dir, name))}


@pytest.fixture
async def git_repo_01(client, git_upstream_repo_01, git_repos_dir) -> InfrahubRepository:
    """Git Repository with git_upstream_repo_01 as remote"""

    repo = await InfrahubRepository.new(
        id=UUIDT.new(),
        name=git_upstream_repo_01["name"],
        location=git_upstream_repo_01["path"],
        client=InfrahubClient(config=Config(requester=dummy_async_request)),
    )

    return repo


@pytest.fixture
async def git_repo_01_read_only(client, git_upstream_repo_01, git_repos_dir) -> InfrahubReadOnlyRepository:
    """Git Repository with git_upstream_repo_01 as remote"""

    repo = await InfrahubReadOnlyRepository.new(
        id=UUIDT.new(),
        name=git_upstream_repo_01["name"],
        location=git_upstream_repo_01["path"],
        ref="branch01",
        infrahub_branch_name="main",
        client=InfrahubClient(config=Config(requester=dummy_async_request)),
    )

    return repo


@pytest.fixture
async def git_repo_01_w_client(git_repo_01, client) -> InfrahubRepository:
    """Same as fixture git_repo_01 but with a Infrahub client initialized."""

    git_repo_01.client = client
    return git_repo_01


@pytest.fixture
async def git_repo_02(git_upstream_repo_02, git_repos_dir) -> InfrahubRepository:
    """Git Repository with git_upstream_repo_02 as remote"""
    repo = await InfrahubRepository.new(
        id=UUIDT.new(),
        name=git_upstream_repo_02["name"],
        location=git_upstream_repo_02["path"],
        client=InfrahubClient(config=Config(requester=dummy_async_request)),
    )

    return repo


@pytest.fixture
async def git_repo_02_w_client(git_repo_02, client) -> InfrahubRepository:
    """Same as fixture git_repo_02 but with a Infrahub client initialized."""

    git_repo_02.client = client
    return git_repo_02


@pytest.fixture
async def git_repo_03(client, git_upstream_repo_03, git_repos_dir) -> InfrahubRepository:
    """Git Repository with git_upstream_repo_03 as remote"""

    repo = await InfrahubRepository.new(
        id=UUIDT.new(),
        name=git_upstream_repo_03["name"],
        location=git_upstream_repo_03["path"],
        client=InfrahubClient(config=Config(requester=dummy_async_request)),
    )

    return repo


@pytest.fixture
async def git_repo_03_w_client(git_repo_03, client) -> InfrahubRepository:
    """Same as fixture git_repo_03 but with a Infrahub client initialized."""

    git_repo_03.client = client
    return git_repo_03


@pytest.fixture
async def git_repo_04(client, git_upstream_repo_03, git_repos_dir, branch01: BranchData) -> InfrahubRepository:
    """Git Repository with git_upstream_repo_01 as remote
    The repo has 2 local branches : main and branch01
    The content of the branch branch01 has been  updated after the repo has been initialized
    to generate a diff between the local and the remote branch branch01.
    """

    repo = await InfrahubRepository.new(
        id=UUIDT.new(),
        name=git_upstream_repo_03["name"],
        location=git_upstream_repo_03["path"],
        client=InfrahubClient(config=Config(requester=dummy_async_request)),
    )
    await repo.create_branch_in_git(branch_name=branch01.name, branch_id=branch01.id)

    # Checkout branch01 in the upstream repo after the repo has been cloned
    # Update the first file at the top level and commit the change in the branch
    upstream = Repo(git_upstream_repo_03["path"])
    upstream.git.checkout("branch01")

    first_file = find_first_file_in_directory(git_upstream_repo_03["path"])
    with Path(os.path.join(git_upstream_repo_03["path"], first_file)).open(mode="a", encoding="utf-8") as file:
        file.write("new line\n")
    upstream.index.add([first_file])
    upstream.index.commit("Change first file")

    upstream.git.checkout("main")

    await repo.fetch()

    return repo


@pytest.fixture
async def git_repo_05(client, git_upstream_repo_01, git_repos_dir) -> InfrahubRepository:
    """Git Repository with git_upstream_repo_01 as remote
    The repo has 1 local : main
    The content of the main branch has been  updated after the repo has been initialized
    to generate a diff between the local and the remote branch main.
    """

    repo = await InfrahubRepository.new(
        id=UUIDT.new(),
        name=git_upstream_repo_01["name"],
        location=git_upstream_repo_01["path"],
        client=InfrahubClient(config=Config(requester=dummy_async_request)),
    )

    # Update the first file at the top level and commit the change in the branch
    upstream = Repo(git_upstream_repo_01["path"])
    first_file = find_first_file_in_directory(git_upstream_repo_01["path"])
    with Path(os.path.join(git_upstream_repo_01["path"], first_file)).open(mode="a", encoding="utf-8") as file:
        file.write("new line\n")
    upstream.index.add([first_file])
    upstream.index.commit("Change first file")

    await repo.fetch()

    return repo


@pytest.fixture
async def git_repo_06(client, git_upstream_repo_01, git_repos_dir, branch01: BranchData) -> InfrahubRepository:
    """Git Repository with git_upstream_repo_01 as remote
    The repo has 2 local branches : main and branch01
    The content of the branch branch01 has been  updated both locally and in the remote after the repo has been initialized
    to generate a conflict between the local and the remote branch branch01.
    """

    repo = await InfrahubRepository.new(
        id=UUIDT.new(),
        name=git_upstream_repo_01["name"],
        location=git_upstream_repo_01["path"],
        client=InfrahubClient(config=Config(requester=dummy_async_request)),
    )
    await repo.create_branch_in_git(branch_name=branch01.name, branch_id=branch01.id)

    # Checkout branch01 in the upstream repo after the repo has been cloned
    # Update the first file at the top level and commit the change in the branch
    upstream = Repo(git_upstream_repo_01["path"])
    upstream.git.checkout(branch01.name)

    first_file = find_first_file_in_directory(git_upstream_repo_01["path"])
    with Path(os.path.join(git_upstream_repo_01["path"], first_file)).open(mode="a", encoding="utf-8") as file:
        file.write("new line\n")
    upstream.index.add([first_file])
    upstream.index.commit("Change first file")

    upstream.git.checkout("main")

    # Update the local branch branch01 to create a conflict.
    branch_wt = repo.get_worktree(identifier=branch01.name)
    branch_repo = Repo(branch_wt.directory)
    first_file_in_repo = Path(os.path.join(branch_wt.directory, first_file))
    with first_file_in_repo.open(mode="a", encoding="utf-8") as file:
        file.write("not the same line\n")
    branch_repo.index.add([first_file])
    branch_repo.index.commit("Change first file in main")

    await repo.fetch()

    return repo


@pytest.fixture
async def git_repo_jinja(client, git_upstream_repo_02, git_repos_dir, branch01: BranchData) -> InfrahubRepository:
    """Git Repository with git_upstream_repo_02 as remote
    The repo has 2 local branches : main and branch01
    The main branch contains 2 jinja templates, 1 valid and 1 not valid.
    The content of the first (valid) template, has been modified in the branch branch01

    TODO At some point if would be good to include all these changes in the base repository
    """

    upstream = Repo(git_upstream_repo_02["path"])

    files_to_add = [
        {
            "name": "template01.tpl.j2",
            "content": """
{% for item in data["items"] %}
{{ item }}
{% endfor %}
""",
        },
        {
            "name": "template02.tpl.j2",
            "content": """
{% for item in data["items"] %}
{{ item }}
{% end %}
""",
        },
    ]

    for file_to_add in files_to_add:
        file_path = Path(os.path.join(git_upstream_repo_02["path"], file_to_add["name"]))
        file_path.write_text(file_to_add["content"], encoding="utf-8")

        upstream.index.add(file_to_add["name"])
    upstream.index.commit("Add 2 Jinja templates")

    # Create a new branch branch01
    #  Update the first jinja template in the branch
    upstream.git.branch(branch01.name)
    upstream.git.checkout(branch01.name)

    file_to_add = files_to_add[0]
    file_path = Path(os.path.join(git_upstream_repo_02["path"], file_to_add["name"]))
    new_content = """
{% for item in data["items"] %}
 - {{ item }} -
{% endfor %}
"""
    file_path.write_text(new_content, encoding="utf-8")
    upstream.index.add(file_to_add["name"])
    upstream.index.commit("Update the first jinja template in the branch")
    upstream.git.checkout("main")

    # Clone the repo and create a local branch for branch01
    repo = await InfrahubRepository.new(
        id=UUIDT.new(),
        name=git_upstream_repo_02["name"],
        location=git_upstream_repo_02["path"],
        client=InfrahubClient(config=Config(requester=dummy_async_request)),
    )
    await repo.create_branch_in_git(branch_name=branch01.name, branch_id=branch01.id)

    return repo


@pytest.fixture
async def git_repo_jinja_w_client(git_repo_jinja, client) -> InfrahubRepository:
    git_repo_jinja.client = client
    return git_repo_jinja


@pytest.fixture
async def git_repo_checks(client, git_upstream_repo_02, git_repos_dir) -> InfrahubRepository:
    """Git Repository with git_upstream_repo_02 as remote
    The repo has 1 local branch : main
    The main branch contains 2 checks: check01 and check02.
    Check01 always return False and check02 is not valid.
    """

    checks_fixture_dir = os.path.join(get_fixtures_dir(), "checks")
    upstream = Repo(git_upstream_repo_02["path"])

    files_to_copy = ["check01.py", "check02.py"]

    for file_to_copy in files_to_copy:
        shutil.copyfile(
            os.path.join(checks_fixture_dir, file_to_copy), os.path.join(git_upstream_repo_02["path"], file_to_copy)
        )
        upstream.index.add(file_to_copy)

    upstream.index.commit("Add 2 checks files")

    repo = await InfrahubRepository.new(
        id=UUIDT.new(),
        name=git_upstream_repo_02["name"],
        location=git_upstream_repo_02["path"],
        client=InfrahubClient(config=Config(requester=dummy_async_request)),
    )
    return repo


@pytest.fixture
async def git_repo_transforms(client, git_upstream_repo_02, git_repos_dir) -> InfrahubRepository:
    """Git Repository with git_upstream_repo_02 as remote
    The repo has 1 local branch : main
    The main branch contains 2 transforms: transform01 and transform02.
    Transform01 will change to uppercase the keys in the data dict always and Transform02 is not valid.
    """

    checks_fixture_dir = os.path.join(get_fixtures_dir(), "transforms")
    upstream = Repo(git_upstream_repo_02["path"])

    files_to_copy = ["transform01.py", "transform02.py"]

    for file_to_copy in files_to_copy:
        shutil.copyfile(
            os.path.join(checks_fixture_dir, file_to_copy), os.path.join(git_upstream_repo_02["path"], file_to_copy)
        )
        upstream.index.add(file_to_copy)

    upstream.index.commit("Add 2 Transforms files")

    repo = await InfrahubRepository.new(
        id=UUIDT.new(),
        name=git_upstream_repo_02["name"],
        location=git_upstream_repo_02["path"],
        client=InfrahubClient(config=Config(requester=dummy_async_request)),
    )
    return repo


@pytest.fixture
async def git_repo_transforms_w_client(git_repo_transforms, client) -> InfrahubRepository:
    git_repo_transforms.client = client
    return git_repo_transforms


@pytest.fixture
async def git_repo_10(client, git_upstream_repo_10, git_repos_dir) -> InfrahubRepository:
    """Git Repository with git_upstream_repo_10 as remote"""

    repo = await InfrahubRepository.new(
        id=UUIDT.new(),
        name=git_upstream_repo_10["name"],
        location=git_upstream_repo_10["path"],
        client=InfrahubClient(config=Config(requester=dummy_async_request)),
    )

    repo.client = client

    return repo


@pytest.fixture
async def mock_branches_list_query(httpx_mock: HTTPXMock) -> HTTPXMock:
    response = {
        "data": {
            "Branch": [
                {
                    "id": "eca306cf-662e-4e03-8180-2b788b191d3c",
                    "name": "main",
                    "sync_with_git": True,
                    "is_default": True,
                    "origin_branch": None,
                    "branched_from": "2023-02-17T09:30:17.811719Z",
                    "is_isolated": False,
                    "has_schema_changes": False,
                },
                {
                    "id": "7d9f817a-b958-4e76-8528-8afd0c689ada",
                    "name": "cr1234",
                    "sync_with_git": False,
                    "is_default": False,
                    "origin_branch": "main",
                    "branched_from": "2023-02-17T09:30:17.811719Z",
                    "is_isolated": False,
                    "has_schema_changes": False,
                },
            ]
        }
    }

    httpx_mock.add_response(method="POST", json=response, match_headers={"X-Infrahub-Tracker": "query-branch-all"})
    return httpx_mock


@pytest.fixture
async def mock_repositories_query(httpx_mock: HTTPXMock) -> HTTPXMock:
    response1 = {
        "data": {
            InfrahubKind.REPOSITORY: {
                "edges": [
                    {
                        "node": {
                            "__typename": "CoreRepository",
                            "id": "9486cfce-87db-479d-ad73-07d80ba96a0f",
                            "name": {"value": "infrahub-test-fixture-01"},
                            "location": {"value": "git@github.com:mock/infrahub-test-fixture-01.git"},
                            "commit": {"value": "aaaaaaaaaaaaaaaaaaaa"},
                            "admin_status": {"value": "active"},
                        }
                    }
                ]
            }
        }
    }
    response2 = {
        "data": {
            InfrahubKind.REPOSITORY: {
                "edges": [
                    {
                        "node": {
                            "__typename": "CoreRepository",
                            "id": "9486cfce-87db-479d-ad73-07d80ba96a0f",
                            "name": {"value": "infrahub-test-fixture-01"},
                            "location": {"value": "git@github.com:mock/infrahub-test-fixture-01.git"},
                            "commit": {"value": "bbbbbbbbbbbbbbbbbbbb"},
                            "admin_status": {"value": "active"},
                        }
                    }
                ]
            }
        }
    }

    httpx_mock.add_response(method="POST", url="http://mock/graphql/main", json=response1)
    httpx_mock.add_response(method="POST", url="http://mock/graphql/cr1234", json=response2)
    return httpx_mock


@pytest.fixture
async def mock_add_branch01_query(httpx_mock: HTTPXMock) -> HTTPXMock:
    response = {
        "data": {
            "BranchCreate": {
                "ok": True,
                "object": {
                    "id": "8927425e-fd89-482a-bcec-aad267eb2c66",
                    "name": "branch01",
                    "is_default": False,
                    "sync_with_git": True,
                    "description": "",
                    "branched_from": "2023-02-17T09:30:17.811719Z",
                    "is_isolated": False,
                    "has_schema_changes": False,
                },
            }
        }
    }

    httpx_mock.add_response(
        method="POST", json=response, match_headers={"X-Infrahub-Tracker": "mutation-branch-create"}
    )
    return httpx_mock


@pytest.fixture
async def mock_update_commit_query(httpx_mock: HTTPXMock) -> HTTPXMock:
    response = {
        "data": {
            "BranchCreate": {"ok": True, "object": {"id": "8927425e-fd89-482a-bcec-aad267eb2c66", "name": "branch01"}}
        }
    }

    httpx_mock.add_response(
        method="POST", json=response, match_headers={"X-Infrahub-Tracker": "mutation-branch-create"}
    )
    return httpx_mock


@pytest.fixture
async def mock_gql_query_my_query(httpx_mock: HTTPXMock) -> HTTPXMock:
    response = {"data": {"mock": []}}

    httpx_mock.add_response(
        method="POST", json=response, url="http://mock/api/query/my_query?branch=main&update_group=false"
    )
    return httpx_mock


@pytest.fixture
async def gql_query_data_01() -> dict:
    data = {
        "node": {
            "id": "rrrrrrrr-rrrr-rrrr-rrrr-rrrrrrrrrrrr",
            "display_label": "MyQuery",
            "name": {"is_protected": False, "is_visible": True, "owner": None, "source": None, "value": "MyQuery"},
            "description": {"is_protected": False, "is_visible": True, "owner": None, "source": None, "value": None},
            "query": {
                "is_protected": False,
                "is_visible": True,
                "owner": None,
                "source": None,
                "value": "query MyQuery { location { edges { node { name { value }}}}}",
            },
        }
    }
    return data


@pytest.fixture
async def gql_query_data_02() -> dict:
    data = {
        "node": {
            "id": "mmmmmmmm-nnnn-bbbb-vvvv-cccccccccccc",
            "display_label": "MyOtherQuery",
            "name": {"is_protected": False, "is_visible": True, "owner": None, "source": None, "value": "MyQuery"},
            "description": {"is_protected": False, "is_visible": True, "owner": None, "source": None, "value": None},
            "query": {
                "is_protected": False,
                "is_visible": True,
                "owner": None,
                "source": None,
                "value": "query MyOtherQuery { location { edges { node { name { value }}}}}",
            },
        }
    }
    return data


@pytest.fixture
async def mock_schema_query_01(helper, httpx_mock: HTTPXMock) -> HTTPXMock:
    response_text = Path(os.path.join(helper.get_fixtures_dir(), "schemas", "schema_01.json")).read_text(
        encoding="UTF-8"
    )

<<<<<<< HEAD
    httpx_mock.add_response(method="GET", url="http://mock/api/schema?branch=main", json=ujson.loads(response_text))
=======
    httpx_mock.add_response(
        method="GET", url=re.compile(r"^http://mock/api/schema/\?branch=(main|cr1234)"), json=ujson.loads(response_text)
    )
>>>>>>> f4372c49
    return httpx_mock


@pytest.fixture
async def mock_schema_query_02(helper, httpx_mock: HTTPXMock) -> HTTPXMock:
    response_text = Path(os.path.join(helper.get_fixtures_dir(), "schemas", "schema_02.json")).read_text(
        encoding="UTF-8"
    )

    httpx_mock.add_response(method="GET", url="http://mock/api/schema?branch=main", json=ujson.loads(response_text))
    return httpx_mock


@pytest.fixture
async def mock_check_create(helper, httpx_mock: HTTPXMock) -> HTTPXMock:
    response = {
        "data": {
            f"{InfrahubKind.CHECKDEFINITION}Create": {
                "ok": True,
                "object": {"id": "aaaaaaaa-bbbb-cccc-dddd-eeeeeeeeeeee"},
            }
        }
    }

    httpx_mock.add_response(method="POST", url=re.compile(r"http(.*){3}mock\/graphql\/.*"), json=response)
    return httpx_mock


@pytest.fixture
async def check_definition_data_01() -> dict:
    data = {
        "node": {
            "id": "d32f30f8-1d1e-4dfb-96d9-91234a9ffbe1",
            "display_label": "Check01",
            "name": {
                "value": "Check01",
                "is_protected": True,
                "is_visible": True,
                "source": {
                    "id": "0b843de7-9a5e-4330-acee-9991c359f40a",
                    "display_label": "infrahub-demo-edge",
                    "__typename": "Repository",
                },
                "owner": None,
            },
            "description": {
                "value": None,
                "is_protected": False,
                "is_visible": True,
                "source": None,
                "owner": None,
            },
            "file_path": {
                "value": "checks/check01/check.py",
                "is_protected": True,
                "is_visible": True,
                "source": {
                    "id": "0b843de7-9a5e-4330-acee-9991c359f40a",
                    "display_label": "infrahub-demo-edge",
                    "__typename": "Repository",
                },
                "owner": None,
            },
            "class_name": {
                "value": "Check01",
                "is_protected": True,
                "is_visible": True,
                "source": {
                    "id": "0b843de7-9a5e-4330-acee-9991c359f40a",
                    "display_label": "infrahub-demo-edge",
                    "__typename": "Repository",
                },
                "owner": None,
            },
            "timeout": {
                "value": 10,
                "is_protected": True,
                "is_visible": True,
                "source": {
                    "id": "0b843de7-9a5e-4330-acee-9991c359f40a",
                    "display_label": "infrahub-demo-edge",
                    "__typename": "Repository",
                },
                "owner": None,
            },
            "repository": {
                "node": {
                    "id": "0b843de7-9a5e-4330-acee-9991c359f40a",
                    "display_label": "infrahub-demo-edge",
                    "__typename": "Repository",
                },
                "properties": {
                    "is_protected": True,
                    "is_visible": True,
                    "source": {
                        "id": "0b843de7-9a5e-4330-acee-9991c359f40a",
                        "display_label": "infrahub-demo-edge",
                        "__typename": "Repository",
                    },
                    "owner": None,
                },
            },
            "query": {
                "node": {
                    "id": "rrrrrrrr-rrrr-rrrr-rrrr-rrrrrrrrrrrr",
                    "display_label": "check_backbone_link_redundancy",
                    "__typename": "GraphQLQuery",
                },
                "properties": {
                    "is_protected": True,
                    "is_visible": True,
                    "source": {
                        "id": "0b843de7-9a5e-4330-acee-9991c359f40a",
                        "display_label": "infrahub-demo-edge",
                        "__typename": "Repository",
                    },
                    "owner": None,
                },
            },
            "tags": {"edges": []},
            "__typename": "Check",
        },
    }

    return data


@pytest.fixture
async def gql_query_data_03():
    # QUERY
    query_string = """
    query {
        TestPerson {
            edges {
                node {
                    name {
                        value
                    }
                    cars {
                        edges {
                            node {
                                name {
                                    value
                                }
                            }
                        }
                    }
                }
            }
        }
    }
    """

    data = {
        "id": "42665742-002b-4f98-b2e0-1ae716c1efbe",
        "type": InfrahubKind.GRAPHQLQUERY,
        "name": {
            "id": "55d01ee8-d839-4cc4-b312-3fbdd935f40b",
            "__typename": "Text",
            "value": "query01",
            "source": None,
            "owner": None,
            "is_visible": True,
            "is_protected": False,
        },
        "description": {
            "id": "1088765d-92ad-46c3-bfec-bafc74a77682",
            "__typename": "Text",
            "source": None,
            "owner": None,
            "is_visible": True,
            "is_protected": False,
        },
        "query": {
            "id": "226cec9e-2b01-450b-a5cb-ebfa6c87d736",
            "__typename": "TextArea",
            "value": query_string,
            "source": None,
            "owner": None,
            "is_visible": True,
            "is_protected": False,
        },
        "__typename": InfrahubKind.GRAPHQLQUERY,
        "display_label": "query01",
    }
    return data


@pytest.fixture
async def schema_02(client, helper, car_data_01) -> ClientSchemaRoot:
    full_schema = ujson.loads(
        Path(os.path.join(helper.get_fixtures_dir(), "schemas", "schema_02.json")).read_text(encoding="UTF-8")
    )

    return ClientSchemaRoot(**full_schema)


@pytest.fixture
async def gql_query_node_03(client, gql_query_data_03) -> InfrahubNode:
    schema = [model for model in SchemaRoot(**core_models).nodes if model.kind == InfrahubKind.GRAPHQLQUERY][0]
    node = InfrahubNode(client=client, schema=schema, data=gql_query_data_03)
    return node


@pytest.fixture
async def mock_gql_query_03(httpx_mock: HTTPXMock) -> HTTPXMock:
    response = {"data": {"key1": "value1", "key2": "value2"}}
    httpx_mock.add_response(
        method="POST", json=response, match_headers={"X-Infrahub-Tracker": "artifact-query-graphql-data"}
    )
    return httpx_mock


@pytest.fixture
async def mock_gql_query_04(httpx_mock: HTTPXMock) -> HTTPXMock:
    response = {"data": {"items": ["consilium", "potum", "album", "magnum"]}}
    httpx_mock.add_response(
        method="POST", json=response, match_headers={"X-Infrahub-Tracker": "artifact-query-graphql-data"}
    )
    return httpx_mock


@pytest.fixture
async def mock_missing_artifact(httpx_mock: HTTPXMock) -> HTTPXMock:
    response = {"data": {InfrahubKind.ARTIFACT: {"edges": []}}}
    httpx_mock.add_response(
        method="POST", json=response, match_headers={"X-Infrahub-Tracker": "query-coreartifact-page1"}
    )
    return httpx_mock


@pytest.fixture
async def mock_existing_artifact_same(httpx_mock: HTTPXMock) -> HTTPXMock:
    response = {
        "data": {
            InfrahubKind.ARTIFACT: {
                "edges": [
                    {
                        "node": {
                            "id": "0d9a10bd-77f3-4388-a2fb-3cff9586cbb8",
                            "display_label": "openconfig-interfaces",
                            "name": {"value": "openconfig-interfaces", "__typename": "TextAttribute"},
                            "content_type": {"value": "application/json", "__typename": "TextAttribute"},
                            "checksum": {"value": "e889b9fab24aab3b23ea01d5342b514a", "__typename": "TextAttribute"},
                            "storage_id": {
                                "value": "13c8914b-0ac0-4c8c-83ec-a79a1f8ad483",
                                "__typename": "TextAttribute",
                            },
                            "created_at": {"value": None, "__typename": "TextAttribute"},
                            "parameters": {"value": None, "__typename": "JSONAttribute"},
                            "object": {
                                "node": {
                                    "id": "56b6e5a8-2ca2-4b0d-aa07-806fcf8181b0",
                                    "display_label": "ord1-edge1",
                                    "__typename": "InfraDevice",
                                },
                                "__typename": "NestedEdgedCoreNode",
                            },
                            "definition": {
                                "node": {
                                    "id": "683afb8d-b5cf-4585-b864-d1426e13c2dc",
                                    "display_label": "Open Config Interfaces for Edge devices",
                                    "__typename": InfrahubKind.ARTIFACTDEFINITION,
                                },
                                "__typename": f"NestedEdged{InfrahubKind.ARTIFACTDEFINITION}",
                            },
                            "__typename": InfrahubKind.ARTIFACT,
                        },
                    }
                ],
            }
        }
    }
    httpx_mock.add_response(
        method="POST", json=response, match_headers={"X-Infrahub-Tracker": "query-coreartifact-page1"}
    )
    return httpx_mock


@pytest.fixture
async def mock_existing_artifact_different(httpx_mock: HTTPXMock) -> HTTPXMock:
    response = {
        "data": {
            InfrahubKind.ARTIFACT: {
                "edges": [
                    {
                        "node": {
                            "id": "0d9a10bd-77f3-4388-a2fb-3cff9586cbb8",
                            "display_label": "openconfig-interfaces",
                            "name": {"value": "openconfig-interfaces", "__typename": "TextAttribute"},
                            "content_type": {"value": "application/json", "__typename": "TextAttribute"},
                            "checksum": {"value": "aaaa40b1dd39530d1a502e017e0feff5", "__typename": "TextAttribute"},
                            "storage_id": {
                                "value": "13c8914b-0ac0-4c8c-83ec-a79a1f8ad483",
                                "__typename": "TextAttribute",
                            },
                            "created_at": {"value": None, "__typename": "TextAttribute"},
                            "parameters": {"value": None, "__typename": "JSONAttribute"},
                            "object": {
                                "node": {
                                    "id": "56b6e5a8-2ca2-4b0d-aa07-806fcf8181b0",
                                    "display_label": "ord1-edge1",
                                    "__typename": "InfraDevice",
                                },
                                "__typename": "NestedEdgedCoreNode",
                            },
                            "definition": {
                                "node": {
                                    "id": "683afb8d-b5cf-4585-b864-d1426e13c2dc",
                                    "display_label": "Open Config Interfaces for Edge devices",
                                    "__typename": InfrahubKind.ARTIFACTDEFINITION,
                                },
                                "__typename": f"NestedEdged{InfrahubKind.ARTIFACTDEFINITION}",
                            },
                            "__typename": InfrahubKind.ARTIFACT,
                        },
                    }
                ],
            }
        }
    }
    httpx_mock.add_response(
        method="POST", json=response, match_headers={"X-Infrahub-Tracker": "query-coreartifact-page1"}
    )
    return httpx_mock


@pytest.fixture
async def mock_upload_content(httpx_mock: HTTPXMock) -> HTTPXMock:
    response = {"identifier": "ee04f134-a68c-4158-a3c8-3ba5e9cc0c9a", "checksum": "9f60b79b76a902ab130c1313de6a8ac0"}
    httpx_mock.add_response(
        method="POST", json=response, match_headers={"X-Infrahub-Tracker": "artifact-upload-content"}
    )
    return httpx_mock


@pytest.fixture
async def artifact_definition_data_01():
    data = {
        "id": "c4908d78-7b24-45e2-9252-96d0fb3e2c78",
        "type": InfrahubKind.ARTIFACTDEFINITION,
        "name": {
            "id": "8b0423a7-cd5c-4642-b518-db56cc8185c7",
            "__typename": "Text",
            "value": "artifactdef01",
        },
        "artifact_name": {
            "id": "bfca3cdb-d294-4b3a-863a-b74d0a103460",
            "__typename": "Text",
            "value": "myartifact",
        },
        "description": {
            "id": "cb2e8084-8769-4dca-acca-077d15ebb85f",
            "__typename": "Text",
        },
        "parameters": {
            "id": "66e58d66-be81-4ea3-a139-af39a7450055",
            "__typename": "JSON",
            "value": {"name": "name__value"},
        },
        "content_type": {
            "id": "a5acbbb5-c6f7-418e-9f53-c4039d9e5c19",
            "__typename": "Text",
            "value": "application/json",
        },
        "__typename": InfrahubKind.ARTIFACTDEFINITION,
        "display_label": "artifactdef01",
    }
    return data


@pytest.fixture
async def artifact_definition_node_01(client, schema_02: ClientSchemaRoot, artifact_definition_data_01) -> InfrahubNode:
    schema = [model for model in schema_02.nodes if model.kind == InfrahubKind.ARTIFACTDEFINITION][0]
    node = InfrahubNode(client=client, schema=schema, data=artifact_definition_data_01)
    return node


@pytest.fixture
async def artifact_definition_data_02():
    data = {
        "id": "c4908d78-7b24-45e2-9252-96d0fb3e2c78",
        "type": InfrahubKind.ARTIFACTDEFINITION,
        "name": {
            "id": "8b0423a7-cd5c-4642-b518-db56cc8185c7",
            "__typename": "Text",
            "value": "artifactdef02",
        },
        "artifact_name": {
            "id": "bfca3cdb-d294-4b3a-863a-b74d0a103460",
            "__typename": "Text",
            "value": "myartifact",
        },
        "description": {
            "id": "cb2e8084-8769-4dca-acca-077d15ebb85f",
            "__typename": "Text",
        },
        "parameters": {
            "id": "66e58d66-be81-4ea3-a139-af39a7450055",
            "__typename": "JSON",
            "value": {"name": "name__value"},
        },
        "content_type": {
            "id": "a5acbbb5-c6f7-418e-9f53-c4039d9e5c19",
            "__typename": "Text",
            "value": "text/plain",
        },
        "__typename": InfrahubKind.ARTIFACTDEFINITION,
        "display_label": "artifactdef02",
    }
    return data


@pytest.fixture
async def artifact_definition_node_02(client, schema_02: ClientSchemaRoot, artifact_definition_data_02) -> InfrahubNode:
    schema = [model for model in schema_02.nodes if model.kind == InfrahubKind.ARTIFACTDEFINITION][0]
    node = InfrahubNode(client=client, schema=schema, data=artifact_definition_data_02)
    return node


@pytest.fixture
async def artifact_data_01():
    data = {
        "id": "c4908d78-7b24-45e2-9252-96d0fb3e2c78",
        "type": "CoreArtifact",
        "name": {
            "id": "8b0423a7-cd5c-4642-b518-db56cc8185c7",
            "__typename": "Text",
            "value": "artifact01",
        },
        "content_type": {
            "id": "a5acbbb5-c6f7-418e-9f53-c4039d9e5c19",
            "__typename": "Text",
            "value": "text/plain",
        },
        "status": {
            "id": "qwertyui-c6f7-418e-9f53-c4039d9e5c19",
            "__typename": "Text",
            "value": "Pending",
        },
        "__typename": InfrahubKind.ARTIFACT,
        "display_label": "artifact01",
    }
    return data


@pytest.fixture
async def artifact_node_01(client, schema_02: ClientSchemaRoot, artifact_data_01) -> InfrahubNode:
    schema = [model for model in schema_02.nodes if model.kind == InfrahubKind.ARTIFACT][0]
    node = InfrahubNode(client=client, schema=schema, data=artifact_data_01)
    return node


@pytest.fixture
async def artifact_data_02():
    data = {
        "id": "c4908d78-7b24-45e2-9252-96d0fb3e2c78",
        "type": InfrahubKind.ARTIFACT,
        "name": {
            "id": "8b0423a7-cd5c-4642-b518-db56cc8185c7",
            "__typename": "Text",
            "value": "artifact01",
        },
        "content_type": {
            "id": "a5acbbb5-c6f7-418e-9f53-c4039d9e5c19",
            "__typename": "Text",
            "value": "text/plain",
        },
        "status": {
            "id": "qwertyui-c6f7-418e-9f53-c4039d9e5c19",
            "__typename": "Text",
            "value": "Pending",
        },
        "checksum": {"value": "e889b9fab24aab3b23ea01d5342b514a", "__typename": "Text"},
        "storage_id": {"value": "13c8914b-0ac0-4c8c-83ec-a79a1f8ad483", "__typename": "Text"},
        "__typename": InfrahubKind.ARTIFACT,
        "display_label": "artifact01",
    }
    return data


@pytest.fixture
async def artifact_node_02(client, schema_02: ClientSchemaRoot, artifact_data_02) -> InfrahubNode:
    schema = [model for model in schema_02.nodes if model.kind == InfrahubKind.ARTIFACT][0]
    node = InfrahubNode(client=client, schema=schema, data=artifact_data_02)
    return node


@pytest.fixture
async def transformation_data_01() -> dict:
    data = {
        "id": "a0d4c22a-5f60-4bf9-a53f-f9a335420492",
        "type": "CoreTransformPython",
        "file_path": {
            "id": "bad6d5d0-8801-41bc-9c8c-d584b2a47a58",
            "__typename": "Text",
            "value": "transform01.py",
            "source": None,
            "owner": None,
            "is_visible": True,
            "is_protected": False,
        },
        "class_name": {
            "id": "8dc7b35b-c303-4799-9b31-3252a3609252",
            "__typename": "Text",
            "value": "Transform01",
            "source": None,
            "owner": None,
            "is_visible": True,
            "is_protected": False,
        },
        "url": {
            "id": "c02141df-52d7-4295-823f-1fda0896344b",
            "__typename": "Text",
            "value": "mytransform",
            "source": None,
            "owner": None,
            "is_visible": True,
            "is_protected": False,
        },
        "name": {
            "id": "41c4a6e0-b951-476d-a449-ca252a9db851",
            "__typename": "Text",
            "value": "transform01",
            "source": None,
            "owner": None,
            "is_visible": True,
            "is_protected": False,
        },
        "label": {
            "id": "e28f56f6-ac4d-4fdf-b5d2-9cf2dd9ad6bd",
            "__typename": "Text",
            "value": "Transform01",
            "source": None,
            "owner": None,
            "is_visible": True,
            "is_protected": False,
        },
        "description": {
            "id": "e287d237-18a2-4e50-9e06-e562cb822b02",
            "__typename": "Text",
            "source": None,
            "owner": None,
            "is_visible": True,
            "is_protected": False,
        },
        "timeout": {
            "id": "f9acd2fe-d535-48c6-9f3e-cdc4b430b3b5",
            "__typename": "Number",
            "value": 10,
            "source": None,
            "owner": None,
            "is_visible": True,
            "is_protected": False,
        },
        "__typename": "CoreTransformPython",
        "display_label": "transform01",
    }
    return data


@pytest.fixture
async def transformation_node_01(client, schema_02, transformation_data_01) -> InfrahubNode:
    schema = [model for model in schema_02.nodes if model.kind == "CoreTransformPython"][0]
    node = InfrahubNode(client=client, schema=schema, data=transformation_data_01)
    return node


@pytest.fixture
async def transformation_data_02() -> dict:
    data = {
        "id": "70a58c98-6185-4004-b4bf-713baccfdc87",
        "display_label": "device_startup",
        "template_path": {"value": "template01.tpl.j2", "__typename": "TextAttribute"},
        "name": {"value": "mytemplate", "__typename": "TextAttribute"},
        "label": {"value": "My Rendered File", "__typename": "TextAttribute"},
        "description": {"value": "", "__typename": "TextAttri bute"},
        "timeout": {"value": 10, "__typename": "NumberAttribute"},
        "query": {
            "node": {
                "id": "47800bff-adf1-450d-8388-b04ef2ffb129",
                "display_label": "query02",
                "__typename": InfrahubKind.GRAPHQLQUERY,
            },
            "__typename": f"NestedEdged{InfrahubKind.GRAPHQLQUERY}",
        },
        "repository": {
            "node": {
                "id": "7d1ee159-97c7-4787-8728-e10f998d0122",
                "display_label": "test-repo",
                "__typename": InfrahubKind.REPOSITORY,
            },
            "__typename": f"NestedEdged{InfrahubKind.REPOSITORY}",
        },
        "__typename": InfrahubKind.TRANSFORMJINJA2,
    }
    return data


@pytest.fixture
async def transformation_node_02(client, schema_02, transformation_data_02) -> InfrahubNode:
    schema = [model for model in schema_02.nodes if model.kind == InfrahubKind.TRANSFORMJINJA2][0]
    node = InfrahubNode(client=client, schema=schema, data=transformation_data_02)
    return node


@pytest.fixture
async def car_data_01() -> dict:
    data = {
        "id": "b663d7a4-5f95-48dd-b04d-e03169e7fcf3",
        "type": "TestElectricCar",
        "nbr_engine": {
            "id": "f6ec8006-cd76-436a-8d68-dec052cc3ff1",
            "__typename": "Number",
            "value": 2,
            "source": None,
            "owner": None,
            "is_visible": True,
            "is_protected": False,
        },
        "name": {
            "id": "8614f59a-c6ac-469d-96c8-feaa2a773013",
            "__typename": "Text",
            "value": "bolt",
            "source": None,
            "owner": None,
            "is_visible": True,
            "is_protected": False,
        },
        "nbr_seats": {
            "id": "943e9eca-34c1-4823-a591-27f02d159087",
            "__typename": "Number",
            "value": 2,
            "source": None,
            "owner": None,
            "is_visible": True,
            "is_protected": False,
        },
        "color": {
            "id": "064005b8-5182-4452-ba0c-7215bfc73cc6",
            "__typename": "Text",
            "value": "#444444",
            "source": None,
            "owner": None,
            "is_visible": True,
            "is_protected": False,
        },
        "__typename": "TestElectricCar",
        "display_label": "TestElectricCar(ID: b663d7a4-5f95-48dd-b04d-e03169e7fcf3)",
    }
    return data


@pytest.fixture
async def car_node_01(client, schema_02, car_data_01) -> InfrahubNode:
    schema = [model for model in schema_02.nodes if model.name == "ElectricCar"][0]
    node = InfrahubNode(client=client, schema=schema, data=car_data_01)
    return node


@pytest.fixture
async def mock_create_artifact(httpx_mock: HTTPXMock) -> HTTPXMock:
    response = {"data": {"CoreArtifactCreate": {"ok": True, "object": {"id": "8927425e-fd89-482a-bcec-aad267eb2c66"}}}}

    httpx_mock.add_response(
        method="POST", json=response, match_headers={"X-Infrahub-Tracker": "mutation-coreartifact-create"}
    )
    return httpx_mock


@pytest.fixture
async def mock_update_artifact(httpx_mock: HTTPXMock) -> HTTPXMock:
    response = {"data": {"CoreArtifactUpdate": {"ok": True, "object": {"id": "0d9a10bd-77f3-4388-a2fb-3cff9586cbb8"}}}}

    httpx_mock.add_response(
        method="POST", json=response, match_headers={"X-Infrahub-Tracker": "mutation-coreartifact-update"}
    )
    return httpx_mock<|MERGE_RESOLUTION|>--- conflicted
+++ resolved
@@ -641,13 +641,9 @@
         encoding="UTF-8"
     )
 
-<<<<<<< HEAD
-    httpx_mock.add_response(method="GET", url="http://mock/api/schema?branch=main", json=ujson.loads(response_text))
-=======
     httpx_mock.add_response(
-        method="GET", url=re.compile(r"^http://mock/api/schema/\?branch=(main|cr1234)"), json=ujson.loads(response_text)
-    )
->>>>>>> f4372c49
+        method="GET", url=re.compile(r"^http://mock/api/schema\?branch=(main|cr1234)"), json=ujson.loads(response_text)
+    )
     return httpx_mock
 
 
