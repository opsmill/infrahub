--- conflicted
+++ resolved
@@ -87,11 +87,7 @@
             name=git_upstream_repo_01["name"],
             location=git_upstream_repo_01["path"],
             client=self.client,
-<<<<<<< HEAD
-            task_report=self.task_report,
-=======
-            task_report=self.git_report,
->>>>>>> aa0bcdb8
+            task_report=self.git_report,
             infrahub_branch_name=self.default_branch_name,
             admin_status="active",
         )
