import type { SidebarsConfig } from '@docusaurus/plugin-content-docs';

/**
  * Creating a sidebar enables you to:
  - create an ordered group of docs
  - render a sidebar for each doc of that group
  - provide next/previous navigation

  The sidebars can be generated from the filesystem, or explicitly defined here.

  Create as many sidebars as you want.
 */
const sidebars: SidebarsConfig = {
  docsSidebar: [
    'readme',
    {
      type: 'category',
      label: 'Infrahub Overview',
      link: { type: 'doc', id: 'overview/readme' },
      items: [
        'overview/interfaces',
        'overview/schema',
        'overview/data',
        'overview/transformations',
        'overview/versioning',
        'overview/generators',
        'overview/integrations',
      ],
    },
    {
      type: 'category',
      label: 'Tutorials',
      link: {
        type: 'generated-index',
        slug: 'tutorials'
      },
      items: [
        {
          type: 'category',
          label: 'Getting started',
          link: { type: 'doc', id: 'tutorials/getting-started/readme' },
          items: [
            'tutorials/getting-started/introduction-to-infrahub',
            'tutorials/getting-started/schema',
            'tutorials/getting-started/creating-an-object',
            'tutorials/getting-started/branches',
            'tutorials/getting-started/historical-data',
            'tutorials/getting-started/lineage-information',
            'tutorials/getting-started/resource-manager',
            'tutorials/getting-started/git-integration',
            'tutorials/getting-started/jinja2-integration',
            'tutorials/getting-started/custom-api-endpoint',
            'tutorials/getting-started/graphql-query',
            'tutorials/getting-started/graphql-mutation'
          ],
        },
      ],
    },
    {
      type: 'category',
      label: 'Guides',
      link: {
        type: 'generated-index',
        slug: 'guides'
      },
      items: [
        'guides/installation',
        'guides/create-schema',
        'guides/import-schema',
        'guides/groups',
        'guides/generator',
        'guides/repository',
        'guides/jinja2-transform',
        'guides/python-transform',
        'guides/artifact',
        'guides/database-backup',
        'guides/profiles',
        'guides/object-storage',
        'guides/check',
        'guides/resource-manager',
        'guides/managing-api-tokens',
      ],
    },
    {
      type: 'category',
      label: 'Topics',
      link: {
        type: 'generated-index',
        slug: 'topics'
      },
      items: [
        'topics/infrahub-yml',
        'topics/architecture',
        'topics/artifact',
        'topics/check',
        'topics/hardware-requirements',
        'topics/ipam',
        'topics/local-demo-environment',
        'topics/generator',
        'topics/graphql',
<<<<<<< HEAD
=======
        'topics/groups',
>>>>>>> e2d529e8
        'topics/metadata',
        'topics/object-storage',
        'topics/version-control',
        'topics/proposed-change',
        'topics/repository',
        'topics/schema',
        'topics/transformation',
        'topics/auth',
        'topics/database-backup',
        'topics/resources-testing-framework',
        'topics/profiles',
        'topics/resource-manager',
      ],
    },
    {
      type: 'category',
      label: 'Reference',
      link: {
        type: 'generated-index',
        slug: 'reference'
      },
      items: [
        {
          type: 'category',
          label: 'Schema',
          link: {
            type: 'generated-index',
            slug: 'reference/schema',
          },
          items: [
            'reference/schema/node',
            'reference/schema/node-extension',
            'reference/schema/attribute',
            'reference/schema/groups',
            'reference/schema/relationship',
            'reference/schema/generic',
            'reference/schema/validator-migration',
          ],
        },
        {
          type: 'category',
          label: 'infrahub cli',
          link: {
            type: 'generated-index',
            slug: 'reference/infrahub-cli',
          },
          items: [
            'reference/infrahub-cli/infrahub-db',
            'reference/infrahub-cli/infrahub-git-agent',
            'reference/infrahub-cli/infrahub-server'
          ],
        },
        'reference/configuration',
        'reference/git-agent',
        'reference/message-bus-events',
        'reference/api-server',
        'reference/dotinfrahub',
        'reference/infrahub-tests',
        'reference/schema-validation'
      ],
    },
    {
      type: 'category',
      label: 'Python SDK',
      link: {
        type: 'doc',
        id: 'python-sdk/readme'
      },
      items: [
        {
          type: 'category',
          label: 'Guides',
          items: [
            'python-sdk/guides/installation',
            'python-sdk/guides/client',
            'python-sdk/guides/query_data',
            'python-sdk/guides/create_update_delete',
            'python-sdk/guides/branches',
            'python-sdk/guides/store',
            'python-sdk/guides/tracking',
            'python-sdk/guides/batch',
            'python-sdk/guides/object-storage',
            'python-sdk/guides/resource-manager'
          ],
        },
        {
          type: 'category',
          label: 'Topics',
          items: [
            'python-sdk/topics/tracking'
          ],
        },
        {
          type: 'category',
          label: 'Reference',
          items: [
            'python-sdk/reference/config'
          ],
        },
      ],
    },
    {
      type: 'category',
      label: 'infrahubctl',
      link: { type: 'doc', id: 'infrahubctl' },
      items: [{ type: 'autogenerated', dirName: 'infrahubctl' }],
    },
    {
      type: 'category',
      label: 'Integrations',
      link: {
        type: 'doc',
        id: 'integrations/readme'
      },
      items: [
        {
          type: 'category',
          label: 'Infrahub Ansible Collection',
          link: {
            type: 'doc',
            id: 'integrations/infrahub-ansible/readme'
          },
          items: [
            {
            },
          ],
        },
        {
          type: 'category',
          label: 'Infrahub Sync',
          link: {
            type: 'doc',
            id: 'integrations/sync/readme'
          },
          items: [
            {
              type: 'category',
              label: 'Guides',
              items: [
                'integrations/sync/guides/installation',
                'integrations/sync/guides/creation',
                'integrations/sync/guides/run',
              ],
            },
            {
              type: 'category',
              label: 'Reference',
              items: [
                'integrations/sync/reference/config',
                'integrations/sync/reference/cli',
              ],
            },
          ],
        },
        {
          type: 'category',
          label: 'Nornir plugin for Infrahub',
          link: {
            type: 'doc',
            id: 'integrations/nornir-infrahub/readme'
          },
          items: [
            {
            },
          ],
        },
      ]
    },
    {
      type: 'category',
      label: 'Development',
      link: {
        type: 'generated-index',
        slug: 'development'
      },

      items: [
        'development/editor',
        'development/changelog',
        'development/backend',
        {
          type: 'category',
          label: 'Frontend guide',
          link: { type: 'doc', id: 'development/frontend/readme' },
          items: [
            'development/frontend/getting-set-up',
            'development/frontend/testing-guidelines',
          ],
        },
        'development/docs'
      ],
    },
    {
      type: 'category',
      label: 'Release Notes',
      link: {
        type: 'generated-index',
        slug: 'release-notes'
      },
      items: [
        {
          type: 'category',
          label: 'Infrahub',
          link: {
            type: 'generated-index',
            slug: 'release-notes/infrahub',
          },
          items: [
            // 'release-notes/infrahub/release-1_0-DRAFT',
            'release-notes/infrahub/release-0_16',
            'release-notes/infrahub/release-0_15_3',
            'release-notes/infrahub/release-0_15_2',
            'release-notes/infrahub/release-0_15_1',
            'release-notes/infrahub/release-0_15',
            'release-notes/infrahub/release-0_14',
            'release-notes/infrahub/release-0_13',
            'release-notes/infrahub/release-0_12',
            'release-notes/infrahub/release-0_11',
            'release-notes/infrahub/release-0_10',
            'release-notes/infrahub/release-0_9',
            'release-notes/infrahub/release-0_8',
            'release-notes/infrahub/release-0_7',
            'release-notes/infrahub/release-0_6'
          ],
        },
        {
          type: 'category',
          label: 'Python SDK',
          link: {
            type: 'generated-index',
            slug: 'release-notes/python-sdk',
          },
          items: [
            // 'release-notes/python-sdk/release-0_13-DRAFT'
          ],
        },
      ],
    },
    'faq/faq',
  ],
};

export default sidebars;<|MERGE_RESOLUTION|>--- conflicted
+++ resolved
@@ -98,10 +98,7 @@
         'topics/local-demo-environment',
         'topics/generator',
         'topics/graphql',
-<<<<<<< HEAD
-=======
         'topics/groups',
->>>>>>> e2d529e8
         'topics/metadata',
         'topics/object-storage',
         'topics/version-control',
