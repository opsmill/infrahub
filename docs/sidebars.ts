import type {SidebarsConfig} from '@docusaurus/plugin-content-docs';

/**
 * Creating a sidebar enables you to:
 - create an ordered group of docs
 - render a sidebar for each doc of that group
 - provide next/previous navigation

 The sidebars can be generated from the filesystem, or explicitly defined here.

 Create as many sidebars as you want.
 */
const sidebars: SidebarsConfig = {
  docsSidebar: [
    'readme',
    {
      'Tutorials': [
        {
          type: 'category',
          label: 'Getting started',
          link: {type: 'doc', id: 'tutorials/getting-started/readme'},
          items: [
            'tutorials/getting-started/introduction-to-infrahub',
            'tutorials/getting-started/schema',
            'tutorials/getting-started/creating-an-object',
            'tutorials/getting-started/branches',
            'tutorials/getting-started/historical-data',
            'tutorials/getting-started/lineage-information',
            'tutorials/getting-started/git-integration',
            'tutorials/getting-started/jinja2-integration',
            'tutorials/getting-started/custom-api-endpoint',
            'tutorials/getting-started/graphql-query',
            'tutorials/getting-started/graphql-mutation'
          ],
        },
      ],
    },
    {
      type: 'category',
      label: 'Guides',
      link: {type: 'doc', id: 'guides/readme'},
      items: [
        'guides/installation',
        'guides/create-schema',
        'guides/repository',
        'guides/jinja2-transform',
        'guides/python-transform',
        'guides/artifact',
        'guides/database-backup',
      ],
    },
    {
      type: 'category',
      label: 'Topics',
      link: {type: 'doc', id: 'topics/readme'},
      items: [
        'topics/infrahub-yml',
        'topics/architecture',

        'topics/artifact',
        'topics/check',
	      'topics/hardware-requirements',
        'topics/local-demo-environment',
        'topics/graphql',
        'topics/object-storage',
        'topics/version-control',
        'topics/proposed-change',
        'topics/repository',
        'topics/schema',
        'topics/transformation',
        'topics/auth',
        'topics/database-backup',
        'topics/resources-testing-framework',
      ],
    },
    {
      type: 'category',
      label: 'Reference',
      link: {
        type: 'generated-index',
        slug: 'reference'
      },
      items: [
        {
          type: 'category',
          label: 'Schema',
          link: {
            type: 'generated-index',
            slug: 'reference/schema',
          },
          items: [
            'reference/schema/node',
            'reference/schema/node-extension',
            'reference/schema/attribute',
            'reference/schema/relationship',
            'reference/schema/generic',
            'reference/schema/validator-migration',
          ],
        },
        {
          type: 'category',
          label: 'infrahub cli',
          link: {
            type: 'generated-index',
            slug: 'reference/infrahub-cli',
          },
          items: [
            'reference/infrahub-cli/infrahub-db',
            'reference/infrahub-cli/infrahub-git-agent',
            'reference/infrahub-cli/infrahub-server'
          ],
        },
        'reference/configuration',
        'reference/git-agent',
        'reference/message-bus-events',
        'reference/api-server',
        'reference/dotinfrahub',
        'reference/infrahub-tests'
      ],
    },
    {
      type: 'category',
      label: 'Python SDK',
      link: {
        type: 'doc',
        id: 'python-sdk/readme'
      },
      items: [
        {
          type: 'category',
          label: 'Guides',
          items: [
            'python-sdk/guides/installation',
            'python-sdk/guides/client',
            'python-sdk/guides/query_data',
            'python-sdk/guides/create_update_delete',
            'python-sdk/guides/branches',
<<<<<<< HEAD
            'python-sdk/guides/store'
=======
            'python-sdk/guides/store',
            'python-sdk/guides/tracking'
          ],
        },
        {
          type: 'category',
          label: 'Topics',
          items: [
            'python-sdk/topics/tracking'
>>>>>>> 65d9adc0
          ],
        },
        {
          type: 'category',
          label: 'Reference',
          items: [
            'python-sdk/reference/config'
          ],
        },
      ],
    },
    {
      type: 'category',
      label: 'Infrahub Sync',
      link: {
        type: 'doc',
        id: 'sync/readme'
      },
      items: [
        {
          type: 'category',
          label: 'Guides',
          items: [
            'sync/guides/installation',
            'sync/guides/creation',
            'sync/guides/run',
          ],
        },
        {
          type: 'category',
          label: 'Reference',
          items: [
            'sync/reference/config'
          ],
        },
      ],
    },
    {
      type: 'category',
      label: 'infrahubctl',
      link: {type: 'doc', id: 'infrahubctl'},
      items: [{type: 'autogenerated', dirName: 'infrahubctl' }],
    },
    {
      type: 'category',
      label: 'Development',
      link: {type: 'doc', id: 'development/readme'},
      items: [
        'development/editor',
        'development/backend',
        {
          type: 'category',
          label: 'Frontend guide',
          link: {type: 'doc', id: 'development/frontend/readme'},
          items: [
            'development/frontend/getting-set-up',
            'development/frontend/testing-guidelines',
          ],
        },
        'development/docs'
      ],
    },
    {
      'Release Notes': [
        'release-notes/release-0_12',
        'release-notes/release-0_11',
        'release-notes/release-0_10',
        'release-notes/release-0_9',
        'release-notes/release-0_8',
        'release-notes/release-0_7',
        'release-notes/release-0_6'],
    },
  ],
};

export default sidebars;<|MERGE_RESOLUTION|>--- conflicted
+++ resolved
@@ -135,9 +135,6 @@
             'python-sdk/guides/query_data',
             'python-sdk/guides/create_update_delete',
             'python-sdk/guides/branches',
-<<<<<<< HEAD
-            'python-sdk/guides/store'
-=======
             'python-sdk/guides/store',
             'python-sdk/guides/tracking'
           ],
@@ -147,7 +144,6 @@
           label: 'Topics',
           items: [
             'python-sdk/topics/tracking'
->>>>>>> 65d9adc0
           ],
         },
         {
