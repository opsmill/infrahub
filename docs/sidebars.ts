--- conflicted
+++ resolved
@@ -98,11 +98,8 @@
         'topics/local-demo-environment',
         'topics/generator',
         'topics/graphql',
-<<<<<<< HEAD
         'topics/groups',
-=======
         'topics/metadata',
->>>>>>> 2ab92036
         'topics/object-storage',
         'topics/version-control',
         'topics/proposed-change',
