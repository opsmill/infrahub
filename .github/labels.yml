--- conflicted
+++ resolved
@@ -20,14 +20,6 @@
   description: "Issue related to design or UX"
   color: "3380ff"
 
-<<<<<<< HEAD
-- name: "group/python-sdk"
-  description: "Issue related to the Python SDK"
-  color: "56e8e1"
-
-# Bkohler: will be remove after I migrate all the issues using it
-=======
->>>>>>> becbcc99
 - name: "group/sync-engine"
   description: "Issue related to the Synchronization engine"
   color: "05b259"
