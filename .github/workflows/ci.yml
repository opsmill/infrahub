---
# yamllint disable rule:truthy rule:truthy rule:line-length
name: "CI"
on:
  pull_request:
  push:
    branches:
      - develop
      - stable

concurrency:
  group: ${{ github.workflow }}-${{ github.ref }}
  cancel-in-progress: true

env:
  INFRAHUB_DB_USERNAME: neo4j
  INFRAHUB_DB_PASSWORD: admin
  INFRAHUB_DB_PROTOCOL: bolt
  INFRAHUB_LOG_LEVEL: CRITICAL
  INFRAHUB_IMAGE_NAME: "opsmill/infrahub"
  INFRAHUB_IMAGE_VER: "local"
  PYTEST_XDIST_WORKER_COUNT: 4
  INFRAHUB_USE_TEST_CONTAINERS: 1
  VALE_VERSION: "3.7.1"
  GITHUB_PR_NUMBER: ${{ github.event.pull_request.number }}
  METRICS_ENDPOINT: ${{ secrets.METRICS_ENDPOINT }}

jobs:
   # ------------------------------------------ Check Files Changes  ------------------------------------------
  files-changed:
    name: Detect which file has changed
    runs-on: ubuntu-latest
    timeout-minutes: 5
    outputs:
      backend: ${{ steps.changes.outputs.backend_all }}
      documentation: ${{ steps.changes.outputs.documentation_all }}
      frontend: ${{ steps.changes.outputs.frontend_all }}
      helm: ${{ steps.changes.outputs.helm_all }}
      e2e: ${{ steps.changes.outputs.e2e_all }}
      python: ${{ steps.changes.outputs.python_all }}
      javascript: ${{ steps.changes.outputs.javascript_all }}
      yaml: ${{ steps.changes.outputs.yaml_all }}
      infrahub_poetry_files: ${{ steps.changes.outputs.infrahub_poetry_files }}
      github_workflows: ${{ steps.changes.outputs.github_workflows }}
      e2e_tests: ${{ steps.changes.outputs.e2e_test_files }}
    steps:
      - name: "Check out repository code"
        uses: "actions/checkout@v4"
        with:
          submodules: true
      - name: Check for file changes
        uses: dorny/paths-filter@v3
        id: changes
        with:
          token: ${{ github.token }}
          filters: .github/file-filters.yml

 # ------------------------------------------ All Linter  ------------------------------------------
  helm-lint:
    if: needs.files-changed.outputs.helm == 'true'
    needs: ["files-changed"]
    runs-on: "ubuntu-latest"
    timeout-minutes: 5
    steps:
      - name: "Check out repository code"
        uses: "actions/checkout@v4"
        with:
          submodules: true
      - name: "Install Helm"
        uses: azure/setup-helm@v4.2.0
      - name: "Linting: helm lint"
        run: "helm lint helm/"

  yaml-lint:
    if: needs.files-changed.outputs.yaml == 'true'
    needs: ["files-changed"]
    runs-on: "ubuntu-latest"
    timeout-minutes: 5
    steps:
      - name: "Check out repository code"
        uses: "actions/checkout@v4"
        with:
          submodules: true
      - name: "Setup environment"
        run: "pip install yamllint==1.35.1"
      - name: "Linting: yamllint"
        run: "yamllint -s ."

  javascript-lint:
    if: needs.files-changed.outputs.javascript == 'true'
    needs: ["files-changed"]
    runs-on: ubuntu-latest
    timeout-minutes: 5
    steps:
      - name: "Check out repository code"
        uses: "actions/checkout@v4"
        with:
          submodules: true
      - name: Install NodeJS
        uses: actions/setup-node@v4
        with:
          node-version: 20
          cache: 'npm'
          cache-dependency-path: frontend/app/package-lock.json
      - name: Install frontend dependencies
        working-directory: ./frontend/app
        run: npm install
      - name: Run ESLint
        working-directory: ./frontend/app
        run: npm run eslint

  python-lint:
    if: needs.files-changed.outputs.python == 'true'
    needs: ["files-changed"]
    runs-on: "ubuntu-latest"
    timeout-minutes: 5
    steps:
      - name: "Check out repository code"
        uses: "actions/checkout@v4"
        with:
          submodules: true
      - name: "Setup environment"
        run: "pip install ruff==0.6.6"
      - name: "Linting: ruff check"
        run: "ruff check . --exclude python_sdk"
      - name: "Linting: ruff format"
        run: "ruff format --check --diff --exclude python_sdk ."

  markdown-lint:
    if: needs.files-changed.outputs.documentation == 'true'
    needs: ["files-changed"]
    runs-on: "ubuntu-latest"
    timeout-minutes: 5
    steps:
      - name: "Check out repository code"
        uses: "actions/checkout@v4"
        with:
          submodules: true
      - name: "Linting: markdownlint"
        uses: DavidAnson/markdownlint-cli2-action@v17
        with:
          config: .markdownlint.yaml
          globs: |
            **/*.{md,mdx}
            !changelog/*.md

  action-lint:
    if: needs.files-changed.outputs.github_workflows == 'true'
    needs: ["files-changed"]
    runs-on: "ubuntu-latest"
    timeout-minutes: 5
    steps:
      - name: "Check out repository code"
        uses: "actions/checkout@v4"
        with:
          submodules: true
      - name: Check workflow files
        run: |
          bash <(curl https://raw.githubusercontent.com/rhysd/actionlint/main/scripts/download-actionlint.bash)
          ./actionlint -color
        shell: bash
        env:
          SHELLCHECK_OPTS: --exclude=SC2086 --exclude=SC2046 --exclude=SC2004

  infrahub-poetry-check:
    if: |
      needs.files-changed.outputs.infrahub_poetry_files == 'true' ||
      github.ref_name == 'stable' ||
      github.ref_name == 'develop'
    needs:
      - "files-changed"
    uses: "./.github/workflows/poetry-check.yml"
    with:
      directory: "./"

  # TODO NEED TO REVISIT THIS ONE
  # python-sdk-poetry-check:
  #   if: |
  #     needs.files-changed.outputs.python_sdk_poetry_files == 'true' ||
  #     github.ref_name == 'stable' ||
  #     github.ref_name == 'develop'
  #   needs:
  #     - "files-changed"
  #   uses: "./.github/workflows/poetry-check.yml"
  #   with:
  #     directory: "./python-sdk/"

  # TODO NEED TO REVISIT THIS ONE
  # python-sdk-integration-tests:
  #   if: |
  #     always() && !cancelled() &&
  #     !contains(needs.*.result, 'failure') &&
  #     !contains(needs.*.result, 'cancelled')
  #   needs: ["python-sdk-unit-tests"]
  #   runs-on:
  #     group: huge-runners
  #   timeout-minutes: 30
  #   env:
  #     INFRAHUB_DB_TYPE: memgraph
  #   steps:
  #     - name: "Check out repository code"
  #       uses: "actions/checkout@v4"
  #       with:
  #         submodules: true
  #     - name: "Install Invoke"
  #       run: "pip install toml invoke"

  #     - name: "Set environment variables"
  #       run: echo INFRAHUB_BUILD_NAME=infrahub-${{ runner.name }} >> $GITHUB_ENV
  #     - name: "Set environment variables"
  #       run: echo INFRAHUB_IMAGE_VER=local-${{ runner.name }}-${{ github.sha }} >> $GITHUB_ENV
  #     - name: "Clear docker environment"
  #       run: docker compose -p $INFRAHUB_BUILD_NAME down -v --remove-orphans --rmi local

  #     - name: "Build Test Image"
  #       run: "invoke dev.build"
  #     - name: "Pull External Docker Images"
  #       run: "invoke dev.pull"
  #     - name: "Integration Tests"
  #       run: "invoke sdk.test-integration"
  #     - name: "Coveralls : Integration Tests"
  #       uses: coverallsapp/github-action@v2
  #       continue-on-error: true
  #       env:
  #         COVERALLS_SERVICE_NUMBER: ${{ github.sha }}
  #       with:
  #         flag-name: python-sdk-integration
  #         parallel: true

  backend-tests-unit:
    if: |
      always() && !cancelled() &&
      !contains(needs.*.result, 'failure') &&
      !contains(needs.*.result, 'cancelled') &&
      needs.files-changed.outputs.backend == 'true'
    needs: ["files-changed", "yaml-lint", "python-lint"]
    runs-on:
      group: huge-runners
    timeout-minutes: 45
    env:
      INFRAHUB_DB_TYPE: neo4j
    steps:
      - name: "Check out repository code"
        uses: "actions/checkout@v4"
        with:
          submodules: true
<<<<<<< HEAD
      - name: Set up Python latest version
=======
      - name: Set up Python
>>>>>>> 075d2b37
        uses: actions/setup-python@v5
        with:
          python-version: '3.12'
      - name: "Setup git credentials"
        run: "git config --global user.name 'Infrahub' && \
              git config --global user.email 'infrahub@opsmill.com' && \
              git config --global --add safe.directory '*' && \
              git config --global credential.usehttppath true && \
              git config --global credential.helper /usr/local/bin/infrahub-git-credential"
      - name: "Setup Python environment"
        run: |
          poetry config virtualenvs.create false
          pip install toml invoke
      - name: "Install dependencies"
        run: "poetry install --no-interaction --no-ansi"
      - name: "Unit Tests"
        run: "invoke backend.test-unit"
      - name: "Coveralls : Unit Tests"
        uses: coverallsapp/github-action@v2
        continue-on-error: true
        env:
          COVERALLS_SERVICE_NUMBER: ${{ github.sha }}
        with:
          flag-name: backend-unit
          parallel: true
      - name: Generate tracing spans
        if: always() && github.event.pull_request.head.repo.fork == false && github.actor != 'dependabot[bot]'
        uses: inception-health/otel-upload-test-artifact-action@v1
        with:
          jobName: "backend-tests-unit"
          stepName: "Unit Tests"
          path: "pytest-junit.xml"
          type: "junit"
          githubToken: ${{ secrets.GH_TRACING_REPO_TOKEN }}

  backend-tests-integration:
    if: |
      always() && !cancelled() &&
      !contains(needs.*.result, 'failure') &&
      !contains(needs.*.result, 'cancelled') &&
      needs.files-changed.outputs.backend == 'true'
    needs: ["files-changed", "yaml-lint", "python-lint"]
    runs-on:
      group: "huge-runners"
    timeout-minutes: 30
    env:
      INFRAHUB_DB_TYPE: neo4j
    steps:
      - name: "Check out repository code"
        uses: "actions/checkout@v4"
        with:
          submodules: true
<<<<<<< HEAD
      - name: Set up Python latest version
=======
      - name: Set up Python
>>>>>>> 075d2b37
        uses: actions/setup-python@v5
        with:
          python-version: '3.12'
      - name: "Setup git credentials"
        run: "git config --global user.name 'Infrahub' && \
              git config --global user.email 'infrahub@opsmill.com' && \
              git config --global --add safe.directory '*' && \
              git config --global credential.usehttppath true && \
              git config --global credential.helper /usr/local/bin/infrahub-git-credential"
      - name: "Setup Python environment"
        run: |
          poetry config virtualenvs.create false
          pip install toml invoke
      - name: "Install dependencies"
        run: "poetry install --no-interaction --no-ansi"
      - name: "Mypy Tests"
        run: "invoke backend.mypy"
      - name: "Pylint Tests"
        run: "invoke backend.pylint"
      - name: "Integration Tests"
        run: "invoke backend.test-integration"
      - name: "Coveralls : Integration Tests"
        uses: coverallsapp/github-action@v2
        continue-on-error: true
        env:
          COVERALLS_SERVICE_NUMBER: ${{ github.sha }}
        with:
          flag-name: backend-integration
          parallel: true

  backend-tests-memgraph:
    if: |
      always() && !cancelled() &&
      !contains(needs.*.result, 'failure') &&
      !contains(needs.*.result, 'cancelled') &&
      needs.files-changed.outputs.backend == 'true'
    needs: ["files-changed", "yaml-lint", "python-lint"]
    runs-on:
      group: huge-runners
    timeout-minutes: 45
    strategy:
      fail-fast: false
      matrix:
        include:
          - name: backend-tests-unit-memgraph
            env:
              INFRAHUB_DB_TYPE: memgraph
          # - name: backend-tests-unit-nats
          #   env:
          #     INFRAHUB_DB_TYPE: memgraph
          #     INFRAHUB_USE_NATS: 1
          #     INFRAHUB_BROKER_DRIVER: nats
          #     INFRAHUB_CACHE_DRIVER: nats
    name: ${{ matrix.name }}
    env: ${{ matrix.env }}
    steps:
      - name: "Check out repository code"
        uses: "actions/checkout@v4"
        with:
          submodules: true
<<<<<<< HEAD
      - name: Set up Python latest version
=======
      - name: Set up Python
>>>>>>> 075d2b37
        uses: actions/setup-python@v5
        with:
          python-version: '3.12'
      - name: "Setup git credentials"
        run: "git config --global user.name 'Infrahub' && \
              git config --global user.email 'infrahub@opsmill.com' && \
              git config --global --add safe.directory '*' && \
              git config --global credential.usehttppath true && \
              git config --global credential.helper /usr/local/bin/infrahub-git-credential"
      - name: "Setup Python environment"
        run: |
          poetry config virtualenvs.create false
          pip install toml invoke
      - name: "Install dependencies"
        run: "poetry install --no-interaction --no-ansi"
      - name: "Unit Tests"
        run: "invoke backend.test-unit"

  backend-validate-generated:
    if: |
      always() && !cancelled() &&
      !contains(needs.*.result, 'failure') &&
      !contains(needs.*.result, 'cancelled') &&
      (needs.files-changed.outputs.backend == 'true' ||
      needs.files-changed.outputs.documentation == 'true')
    needs: ["files-changed", "yaml-lint", "python-lint"]
    runs-on: ubuntu-latest
    steps:
      - name: Check out repository code
        uses: actions/checkout@v4
        with:
          submodules: true
      - name: Set up Python
        uses: actions/setup-python@v5
        with:
          python-version: 3.12
      - name: "Setup environment"
        run: |
          pipx install poetry
          poetry config virtualenvs.prefer-active-python true
          pip install invoke toml
      - name: "Install Package"
        run: "poetry install"
      - name: "Run validator"
        run: "poetry run invoke backend.validate-generated"

  frontend-tests:
    if: |
      always() && !cancelled() &&
      !contains(needs.*.result, 'failure') &&
      !contains(needs.*.result, 'cancelled') &&
      needs.files-changed.outputs.frontend == 'true'
    needs: ["files-changed", "yaml-lint", "javascript-lint"]
    runs-on: "ubuntu-22.04"
    timeout-minutes: 30
    steps:
      - name: "Check out repository code"
        uses: "actions/checkout@v4"
        with:
          submodules: true
      - name: Install NodeJS
        uses: actions/setup-node@v4
        with:
          node-version: 20
          cache: 'npm'
          cache-dependency-path: frontend/app/package-lock.json
      - name: "Install frontend"
        working-directory: ./frontend/app
        run: npm install
      - name: "Run unit tests"
        working-directory: ./frontend/app
        run: "npm run test:coverage"
      - name: "Run integration tests"
        working-directory: ./frontend/app
        run: "npm run cypress:run"
      - name: Upload cypress screenshots
        if: failure()
        uses: actions/upload-artifact@v4
        with:
          name: screenshots
          path: docs/docs/media/*
      - name: Upload cypress videos
        if: failure()
        uses: actions/upload-artifact@v4
        with:
          name: screenshots
          path: frontend/app/cypress/videos/*
      - name: "Coveralls : Unit Tests"
        uses: coverallsapp/github-action@v2
        continue-on-error: true
        env:
          COVERALLS_SERVICE_NUMBER: ${{ github.sha }}
        with:
          flag-name: frontend-unit
          parallel: true
          file: frontend/app/coverage/lcov.info

  documentation:
    defaults:
      run:
        working-directory: ./docs
    if: |
      always() && !cancelled() &&
      !contains(needs.*.result, 'failure') &&
      !contains(needs.*.result, 'cancelled') &&
      needs.files-changed.outputs.documentation == 'true'
    needs: ["files-changed", "yaml-lint", "python-lint"]
    runs-on: "ubuntu-22.04"
    timeout-minutes: 5
    steps:
      - name: "Check out repository code"
        uses: "actions/checkout@v4"
        with:
          submodules: true
      - name: Install NodeJS
        uses: actions/setup-node@v4
        with:
          node-version: 20
          cache: 'npm'
          cache-dependency-path: package-lock.json
      - name: "Install dependencies"
        run: npm install
      - name: "Setup Python environment"
        run: "pip install toml invoke"
      - name: "Build website"
        run: "invoke docs.build"

  validate-generated-documentation:
    if: |
      always() && !cancelled() &&
      !contains(needs.*.result, 'failure') &&
      !contains(needs.*.result, 'cancelled') &&
      needs.files-changed.outputs.python == 'true'
    needs: ["files-changed", "yaml-lint", "python-lint"]
    runs-on: "ubuntu-22.04"
    timeout-minutes: 5
    steps:
      - name: "Check out repository code"
        uses: "actions/checkout@v4"
        with:
          submodules: true
      - name: Set up Python
        uses: actions/setup-python@v5
        with:
          python-version: "3.12"
      - name: "Setup environment"
        run: "pip install invoke toml"
      - name: "Build Test Image"
        run: "invoke dev.build"
      - name: "Validate generated documentation"
        run: "invoke docs.validate --docker"

  validate-documentation-style:
    if: |
      always() && !cancelled() &&
      !contains(needs.*.result, 'failure') &&
      !contains(needs.*.result, 'cancelled') &&
      needs.files-changed.outputs.documentation == 'true'
    needs: ["files-changed", "yaml-lint", "python-lint"]
    runs-on: "ubuntu-22.04"
    timeout-minutes: 5
    steps:
      - name: "Check out repository code"
        uses: "actions/checkout@v4"
        with:
          submodules: true
      # The official GitHub Action for Vale doesn't work, installing manually instead:
      # https://github.com/errata-ai/vale-action/issues/103
      - name: Download Vale
        run: |
          curl -sL "https://github.com/errata-ai/vale/releases/download/v${VALE_VERSION}/vale_${VALE_VERSION}_Linux_64-bit.tar.gz" -o vale.tar.gz
          tar -xzf vale.tar.gz
        env:
          VALE_VERSION: ${{ env.VALE_VERSION }}
      - name: "Validate documentation style"
        run: ./vale $(find . -type f \( -name "*.mdx" -o -name "*.md" \) -not -path "./docs/node_modules/*")

  # ------------------------------------------ E2E Tests  ------------------------------------------
  E2E-testing-playwright:
    defaults:
      run:
        working-directory: ./frontend/app
    needs:
      - javascript-lint
      - files-changed
      - yaml-lint
      - python-lint
    if: |
      always() && !cancelled() &&
      !contains(needs.*.result, 'failure') &&
      !contains(needs.*.result, 'cancelled')
    runs-on:
      group: huge-runners
    timeout-minutes: 40
    strategy:
      fail-fast: false
      matrix:
        include:
          - name: E2E-testing-playwright
            env:
              INFRAHUB_DB_TYPE: neo4j
          # - name: E2E-testing-playwright-nats
          #   env:
          #     INFRAHUB_DB_TYPE: neo4j
          #     INFRAHUB_USE_NATS: 1
          #     INFRAHUB_BROKER_DRIVER: nats
          #     INFRAHUB_BROKER_PORT: 4222
          #     INFRAHUB_CACHE_DRIVER: nats
          #     INFRAHUB_CACHE_ADDRESS: message-queue
          #     INFRAHUB_CACHE_PORT: 4222
    name: ${{ matrix.name }}
    env: ${{ matrix.env }}
    steps:
      - name: Check out repository code
        uses: actions/checkout@v4
        with:
          submodules: true
      - name: Install NodeJS
        uses: actions/setup-node@v4
        with:
          node-version: 20
          cache: 'npm'
          cache-dependency-path: package-lock.json

      - name: Install Invoke
        run: pip install toml invoke

      - name: Select infrahub port
        run: echo "INFRAHUB_SERVER_PORT=$(shuf -n 1 -i 10000-30000)" >> $GITHUB_ENV
      - name: Select infrahub db port
        run: echo "INFRAHUB_DB_BACKUP_PORT=$(shuf -n 1 -i 10000-30000)" >> $GITHUB_ENV
      - name: Select vmagent port
        run: echo "VMAGENT_PORT=$(shuf -n 1 -i 10000-30000)" >> $GITHUB_ENV
      - name: Set job name
        run: echo JOB_NAME="$GITHUB_JOB" >> $GITHUB_ENV

      - name: Enable tracing
        if: github.event.pull_request.head.repo.fork == false && github.actor != 'dependabot[bot]'
        run: echo "INFRAHUB_TRACE_ENABLE=true" >> $GITHUB_ENV
      - name: Set tracing configuration
        run: echo "INFRAHUB_TRACE_INSECURE=false" >> $GITHUB_ENV
      - name: Set tracing configuration
        run: echo "INFRAHUB_TRACE_EXPORTER_TYPE=otlp" >> $GITHUB_ENV
      - name: Set tracing configuration
        run: echo "INFRAHUB_TRACE_EXPORTER_ENDPOINT=${{ secrets.TRACING_ENDPOINT }}" >> $GITHUB_ENV
      - name: Set tracing configuration
        run: echo "OTEL_RESOURCE_ATTRIBUTES=github.run_id=${GITHUB_RUN_ID}" >> $GITHUB_ENV

      - name: "Store start time"
        run: echo TEST_START_TIME=$(date +%s)000 >> $GITHUB_ENV

      - name: "Set environment variables"
        run: echo INFRAHUB_BUILD_NAME=infrahub-${{ runner.name }} >> $GITHUB_ENV
      - name: "Set environment variables"
        run: echo INFRAHUB_IMAGE_VER=local-${{ runner.name }}-${{ github.sha }} >> $GITHUB_ENV
      - name: "Clear docker environment"
        run: docker compose -p $INFRAHUB_BUILD_NAME down -v --remove-orphans --rmi local

      - name: Build Demo
        run: invoke dev.build

      - name: Pull External Docker Images
        run: invoke dev.pull

      - name: Initialize Demo
        id: init-demo
        run: invoke dev.start dev.load-infra-schema

      - name: Check Demo Status
        run: invoke dev.status

      - name: Load Data
        run: invoke dev.load-infra-data

      - name: Git Repository
        run: invoke dev.infra-git-import dev.infra-git-create

      - name: Set infrahub address
        run: echo "INFRAHUB_ADDRESS=http://localhost:${INFRAHUB_SERVER_PORT}" >> $GITHUB_ENV

      - name: Install frontend dependencies
        run: npm install

      - name: Install Playwright Browsers
        run: npx playwright install chromium

      # Make chromium ignore netlink messages by returning HandleMessage early
      - name: Chrome path
        run: echo CHROME_BIN_PATH="$(npx playwright install chromium --dry-run | grep Install | awk '{print $3}')/chrome-linux/chrome" >> $GITHUB_ENV
      - name: Chrome func offset
        run: echo FUNC_OFFSET="$(objdump -C --file-offsets --disassemble='net::internal::AddressTrackerLinux::HandleMessage(char const*, int, bool*, bool*, bool*)' $CHROME_BIN_PATH | grep 'File Offset' | sed -n 1p | sed -E 's/.*File Offset. (.*)\).*/\1/')" >> $GITHUB_ENV
      - name: Patch chromium
        run: printf '\xc3' | dd of=$CHROME_BIN_PATH bs=1 seek=$(($FUNC_OFFSET)) conv=notrunc

      - name: Wait for artifacts to be generated before restarting infrahub
        if: needs.files-changed.outputs.e2e_tests == 'true'
        run: npx playwright test artifact

      - name: Add response delay if required
        if: needs.files-changed.outputs.e2e_tests == 'true'
        run: echo "INFRAHUB_MISC_RESPONSE_DELAY=2" >> $GITHUB_ENV && invoke dev.start
        env:
          INFRAHUB_MISC_RESPONSE_DELAY: 2

      - name: Run Playwright tests
        run: npm run ci:test:e2e

      - name: Generate tracing spans
        if: always() && github.event.pull_request.head.repo.fork == false && github.actor != 'dependabot[bot]'
        uses: inception-health/otel-upload-test-artifact-action@v1
        with:
          jobName: "E2E-testing-playwright"
          stepName: "Run Playwright tests"
          path: "frontend/app/playwright-junit.xml"
          type: "junit"
          githubToken: ${{ secrets.GH_TRACING_REPO_TOKEN }}

      - name: playwright-report
        if: always()
        uses: actions/upload-artifact@v4
        with:
          name: ${{ matrix.name }}
          path: frontend/app/playwright-report/

      - name: Containers after tests
        if: always()
        run: docker ps -a

      - name: Display server logs
        if: always()
        run: docker logs "${INFRAHUB_BUILD_NAME}-infrahub-server-1"

      - name: Display git 1 logs
        if: always()
        run: docker logs "${INFRAHUB_BUILD_NAME}-infrahub-git-1"

      - name: Display git 2 logs
        if: always()
        run: docker logs "${INFRAHUB_BUILD_NAME}-infrahub-git-2"

      - name: Display database logs
        if: always()
        run: docker logs "${INFRAHUB_BUILD_NAME}-database-1"

      - name: Display message-queue logs
        if: always()
        run: docker logs "${INFRAHUB_BUILD_NAME}-message-queue-1"

      - name: Display server status
        if: always()
        run: invoke demo.status

      - name: "Clear docker environment and force vmagent to stop"
        if: always()
        run: docker compose -p $INFRAHUB_BUILD_NAME down -v --remove-orphans --rmi local

      - name: "Wait for vmagent to push metrics"
        if: always()
        run: "sleep 10"
      - name: "Show graph URL"
        if: always()
        run: 'echo "https://grafana-prod.tailc018d.ts.net/d/a4461039-bb27-4f57-9b2a-2c7f4e0a3459/e2e-tests?orgId=1&var-pr=$GITHUB_PR_NUMBER&var-job=$JOB_NAME&var-runner=$INFRAHUB_BUILD_NAME&from=$TEST_START_TIME&to=$(date +%s)000"'

  # ------------------------------------------ Benchmarks ------------------------------------------------
  backend-benchmark:
    needs:
      - javascript-lint
      - files-changed
      - yaml-lint
      - python-lint
    if: |
      always() && !cancelled() &&
      !contains(needs.*.result, 'failure') &&
      !contains(needs.*.result, 'cancelled') &&
      needs.files-changed.outputs.backend == 'true'
    runs-on:
      group: huge-runners
    env:
      INFRAHUB_DB_TYPE: neo4j
    steps:
      - name: Check out repository code
        uses: actions/checkout@v4
        with:
          submodules: true
      - name: Set up Python
        uses: actions/setup-python@v5
        with:
          python-version: '3.12'
      - name: "Setup git credentials"
        run: "git config --global user.name 'Infrahub' && \
              git config --global user.email 'infrahub@opsmill.com' && \
              git config --global --add safe.directory '*' && \
              git config --global credential.usehttppath true && \
              git config --global credential.helper /usr/local/bin/infrahub-git-credential"
      - name: "Setup Python environment"
        run: |
<<<<<<< HEAD
          pipx install poetry
          poetry config virtualenvs.prefer-active-python true
          pip install invoke toml
      - name: Set Version of Pydantic
        run: poetry add pydantic@^2
      - name: "Install Package"
        run: "poetry install"

      - name: Select infrahub db port
        run: echo "INFRAHUB_DB_PORT=$(shuf -n 1 -i 10000-30000)" >> $GITHUB_ENV
      - name: Select infrahub db backup port
        run: echo "INFRAHUB_DB_BACKUP_PORT=$(shuf -n 1 -i 10000-30000)" >> $GITHUB_ENV
      - name: "Set environment variables"
        run: echo INFRAHUB_BUILD_NAME=infrahub-${{ runner.name }} >> $GITHUB_ENV
      - name: "Set environment variables"
        run: echo INFRAHUB_IMAGE_VER=local-${{ runner.name }}-${{ github.sha }} >> $GITHUB_ENV
      - name: "Clear docker environment"
        run: docker compose -p $INFRAHUB_BUILD_NAME down -v --remove-orphans --rmi local

      - name: Create docker compose override
        run: mv development/docker-compose.dev-override-benchmark.yml development/docker-compose.dev-override.yml

      - name: Start dependencies
        run: invoke dev.deps

=======
          poetry config virtualenvs.create false
          pip install toml invoke
      - name: "Install dependencies"
        run: "poetry install --no-interaction --no-ansi"
>>>>>>> 075d2b37
      - name: Update PATH
        run: "echo ~/.cargo/bin >> $GITHUB_PATH"
      - name: Run benchmarks
        uses: CodSpeedHQ/action@v3
        with:
          token: ${{ secrets.CODSPEED_TOKEN }}
          run: "poetry run pytest -v backend/tests/benchmark/ --codspeed"
  # ------------------------------------------ Coverall Report  ------------------------------------------
  coverall-report:
    needs:
      - backend-tests-integration
      - backend-tests-unit
      - frontend-tests
    if: |
      always() && !cancelled()
    runs-on: ubuntu-latest
    timeout-minutes: 10
    steps:
      # # NOTE: The ref value should be different when triggered by pull_request event.
      # #       See: https://github.com/lewagon/wait-on-check-action/issues/25.
      # - name: Wait on tests (PR)
      #   uses: lewagon/wait-on-check-action@e106e5c43e8ca1edea6383a39a01c5ca495fd812
      #   if: github.event_name == 'pull_request'
      #   with:
      #     ref: ${{ github.event.pull_request.head.sha }}
      #     repo-token: ${{ secrets.GITHUB_TOKEN }}
      #     wait-interval: 10
      #     running-workflow-name: report
      #     allowed-conclusions: success,skipped,cancelled,failure

      # - name: Wait on tests (push)
      #   if: github.event_name != 'pull_request'
      #   uses: lewagon/wait-on-check-action@e106e5c43e8ca1edea6383a39a01c5ca495fd812
      #   with:
      #     ref: ${{ github.sha }}
      #     repo-token: ${{ secrets.GITHUB_TOKEN }}
      #     wait-interval: 10
      #     running-workflow-name: report
      #     allowed-conclusions: success,skipped,cancelled,failure

      - uses: coverallsapp/github-action@v2
        continue-on-error: true
        env:
          COVERALLS_SERVICE_NUMBER: ${{ github.sha }}
        with:
          carryforward: "backend-unit,backend-integration,frontend-unit"
          parallel-finished: true<|MERGE_RESOLUTION|>--- conflicted
+++ resolved
@@ -244,11 +244,7 @@
         uses: "actions/checkout@v4"
         with:
           submodules: true
-<<<<<<< HEAD
-      - name: Set up Python latest version
-=======
       - name: Set up Python
->>>>>>> 075d2b37
         uses: actions/setup-python@v5
         with:
           python-version: '3.12'
@@ -301,11 +297,7 @@
         uses: "actions/checkout@v4"
         with:
           submodules: true
-<<<<<<< HEAD
-      - name: Set up Python latest version
-=======
       - name: Set up Python
->>>>>>> 075d2b37
         uses: actions/setup-python@v5
         with:
           python-version: '3.12'
@@ -366,11 +358,7 @@
         uses: "actions/checkout@v4"
         with:
           submodules: true
-<<<<<<< HEAD
-      - name: Set up Python latest version
-=======
       - name: Set up Python
->>>>>>> 075d2b37
         uses: actions/setup-python@v5
         with:
           python-version: '3.12'
@@ -767,38 +755,10 @@
               git config --global credential.helper /usr/local/bin/infrahub-git-credential"
       - name: "Setup Python environment"
         run: |
-<<<<<<< HEAD
-          pipx install poetry
-          poetry config virtualenvs.prefer-active-python true
-          pip install invoke toml
-      - name: Set Version of Pydantic
-        run: poetry add pydantic@^2
-      - name: "Install Package"
-        run: "poetry install"
-
-      - name: Select infrahub db port
-        run: echo "INFRAHUB_DB_PORT=$(shuf -n 1 -i 10000-30000)" >> $GITHUB_ENV
-      - name: Select infrahub db backup port
-        run: echo "INFRAHUB_DB_BACKUP_PORT=$(shuf -n 1 -i 10000-30000)" >> $GITHUB_ENV
-      - name: "Set environment variables"
-        run: echo INFRAHUB_BUILD_NAME=infrahub-${{ runner.name }} >> $GITHUB_ENV
-      - name: "Set environment variables"
-        run: echo INFRAHUB_IMAGE_VER=local-${{ runner.name }}-${{ github.sha }} >> $GITHUB_ENV
-      - name: "Clear docker environment"
-        run: docker compose -p $INFRAHUB_BUILD_NAME down -v --remove-orphans --rmi local
-
-      - name: Create docker compose override
-        run: mv development/docker-compose.dev-override-benchmark.yml development/docker-compose.dev-override.yml
-
-      - name: Start dependencies
-        run: invoke dev.deps
-
-=======
           poetry config virtualenvs.create false
           pip install toml invoke
       - name: "Install dependencies"
         run: "poetry install --no-interaction --no-ansi"
->>>>>>> 075d2b37
       - name: Update PATH
         run: "echo ~/.cargo/bin >> $GITHUB_PATH"
       - name: Run benchmarks
