--- conflicted
+++ resolved
@@ -111,27 +111,6 @@
       - name: "Linting: ruff format"
         run: "ruff format --check --diff ."
 
-<<<<<<< HEAD
-=======
-  # ------------------------------------------ Build  Docker Image ------------------------------------------
-  # backend-build-docker:
-  #   runs-on: ubuntu-latest
-  #   steps:
-  #     - name: Set up QEMU
-  #       uses: docker/setup-qemu-action@v2
-  #     - name: Set up Docker Buildx
-  #       uses: docker/setup-buildx-action@v2
-  #     - name: Build Backend Image
-  #       uses: docker/build-push-action@v4
-  #       with:
-  #         file: "development/Dockerfile-backend"
-  #         push: false
-  #         tags: "${{env.INFRAHUB_IMAGE_NAME}}:${{env.INFRAHUB_IMAGE_VER}}"
-  #         cache-from: type=gha
-  #         cache-to: type=gha,mode=max
-
-  # ------------------------------------------ Tests by Component  ------------------------------------------
->>>>>>> f33d8b6d
   python-sdk-tests:
     if: |
       always() && !cancelled() &&
