---
# yamllint disable rule:truthy rule:truthy rule:line-length
name: "CI"
on:
  pull_request:
  push:
    branches:
      - develop
      - stable

concurrency:
  group: ${{ github.workflow }}-${{ github.ref }}
  cancel-in-progress: true

env:
  NEO4J_USERNAME: neo4j
  NEO4J_PASSWORD: admin
  NEO4J_ADDRESS: localhost
  NEO4J_PORT: 7687
  NEO4J_PROTOCOL: bolt
  INFRAHUB_LOG_LEVEL: CRITICAL
  INFRAHUB_IMAGE_NAME: "opsmill/infrahub"
  INFRAHUB_IMAGE_VER: "testing"
  PYTEST_XDIST_WORKER_COUNT: 2
  INFRAHUB_TEST_IN_DOCKER: 1
  BUILDKITE_ANALYTICS_BRANCH: ${{ github.ref }}
  BUILDKITE_BRANCH: ${{ github.ref }}
  BUILDKITE_COMMIT: ${{ github.sha }}

jobs:
   # ------------------------------------------ Check Files Changes  ------------------------------------------
  files-changed:
    name: Detect which file has changed
    runs-on: ubuntu-latest
    timeout-minutes: 5
    outputs:
      backend: ${{ steps.changes.outputs.backend_all }}
      documentation: ${{ steps.changes.outputs.documentation_all }}
      frontend: ${{ steps.changes.outputs.frontend_all }}
      sdk: ${{ steps.changes.outputs.sdk_all }}
      sync: ${{ steps.changes.outputs.sync_all }}
      e2e: ${{ steps.changes.outputs.e2e_all }}
      python: ${{ steps.changes.outputs.python_all }}
      javascript: ${{ steps.changes.outputs.javascript_all }}
      yaml: ${{ steps.changes.outputs.yaml_all }}
    steps:
      - name: "Check out repository code"
        uses: "actions/checkout@v3"
      - name: Check for file changes
        uses: dorny/paths-filter@v2
        id: changes
        with:
          token: ${{ github.token }}
          filters: .github/file-filters.yml

 # ------------------------------------------ All Linter  ------------------------------------------
  yaml-lint:
    if: needs.files-changed.outputs.yaml == 'true'
    needs: ["files-changed"]
    runs-on: "ubuntu-latest"
    timeout-minutes: 5
    steps:
      - name: "Check out repository code"
        uses: "actions/checkout@v3"
      - name: "Identify which files have changed"
        uses: dorny/paths-filter@v2
        id: changes
        with:
          filters: |
            src:
              - '**.yml'
              - '**.yaml'
              - 'development/workflows/ci.yml'
      - name: "Setup environment"
        run: "pip install yamllint==1.29.0"
      - name: "Linting: yamllint"
        run: "yamllint ."

  javascript-lint:
    if: needs.files-changed.outputs.javascript == 'true'
    needs: ["files-changed"]
    runs-on: ubuntu-latest
    timeout-minutes: 5
    steps:
      - name: "Check out repository code"
        uses: "actions/checkout@v3"
      - name: Install NodeJS
        uses: actions/setup-node@v3
        with:
          node-version: 16
          cache: 'npm'
          cache-dependency-path: frontend/package-lock.json
      - name: Install frontend dependencies
        working-directory: ./frontend
        run: npm install
      - name: Run ESLint
        working-directory: ./frontend
        run: npm run eslint

  python-lint:
    if: needs.files-changed.outputs.python == 'true'
    needs: ["files-changed"]
    runs-on: "ubuntu-latest"
    timeout-minutes: 5
    steps:
      - name: "Check out repository code"
        uses: "actions/checkout@v3"
      - name: "Setup environment"
        run: "pip install ruff==0.1.5"
      - name: "Linting: ruff check"
        run: "ruff check --diff ."
      - name: "Linting: ruff format"
        run: "ruff format --check --diff ."

  python-sdk-unit-tests:
    strategy:
      matrix:
        python-version: ["3.9", "3.10", "3.11"]
        pydantic-version: ["^1.10", "^2"]
    if: |
      always() && !cancelled() &&
      !contains(needs.*.result, 'failure') &&
      !contains(needs.*.result, 'cancelled') &&
      needs.files-changed.outputs.sdk == 'true'
    needs: ["files-changed", "yaml-lint", "python-lint"]
    runs-on: ubuntu-latest
    timeout-minutes: 30
    env:
      INFRAHUB_DB_TYPE: memgraph
    defaults:
      run:
        working-directory: python_sdk/
    steps:
      - name: "Check out repository code"
        uses: "actions/checkout@v3"
      - name: Set up Python ${{ matrix.python-version }}
        uses: actions/setup-python@v4
        with:
          python-version: ${{ matrix.python-version }}
      - name: "Setup environment"
        run: |
          pipx install poetry
          poetry config virtualenvs.prefer-active-python true
          pip install invoke toml
      - name: Set Version of Pydantic
        run: poetry add pydantic@${{ matrix.pydantic-version }}
      - name: "Install Package"
        run: "poetry install"
      - name: "Pylint Tests"
        run: "poetry run pylint infrahub_sdk/ infrahub_ctl/"
      - name: "Mypy Tests"
        run: "poetry run mypy --show-error-codes infrahub_sdk/ infrahub_ctl/"
      - name: "Unit Tests"
        run: "poetry run pytest -v --cov=infrahub_sdk tests/unit"
        env:
          BUILDKITE_ANALYTICS_TOKEN: ${{ secrets.BUILDKITE_SDK_UNIT }}
      - name: "Coveralls : Unit Tests"
        uses: coverallsapp/github-action@v2.0.0
        env:
          COVERALLS_SERVICE_NUMBER: ${{ github.sha }}
        with:
          flag-name: python-sdk-unit
          parallel: true


  python-sdk-integration-tests:
    if: |
      always() && !cancelled() &&
      !contains(needs.*.result, 'failure') &&
      !contains(needs.*.result, 'cancelled') &&
      needs.files-changed.outputs.sdk == 'true'
    needs: ["python-sdk-unit-tests"]
    runs-on: ubuntu-latest
    timeout-minutes: 30
    env:
      INFRAHUB_DB_TYPE: memgraph
    steps:
      - name: "Check out repository code"
        uses: "actions/checkout@v3"
      - name: "Install Invoke"
        run: "pip install toml invoke"
      - name: "Build Test Image"
        run: "invoke test.build"
      - name: "Pull External Docker Images"
        run: "invoke test.pull"
      - name: "Integration Tests"
        run: "invoke sdk.test-integration"
        env:
          BUILDKITE_ANALYTICS_TOKEN: ${{ secrets.BUILDKITE_SDK_INTEGRATION }}
      - name: "Coveralls : Integration Tests"
        uses: coverallsapp/github-action@v2.0.0
        env:
          COVERALLS_SERVICE_NUMBER: ${{ github.sha }}
        with:
          flag-name: python-sdk-integration
          parallel: true

  infrahub-sync-tests:
    if: |
      always() && !cancelled() &&
      !contains(needs.*.result, 'failure') &&
      !contains(needs.*.result, 'cancelled') &&
      needs.files-changed.outputs.sync == 'true'
    needs: ["files-changed", "yaml-lint", "python-lint"]
    runs-on: ubuntu-latest
    timeout-minutes: 30
    steps:
      - name: "Check out repository code"
        uses: "actions/checkout@v3"
      - name: "Install Invoke"
        run: "pip install toml invoke"
      - name: "Build Test Image"
        run: "invoke test.build"
      - name: "Pylint Tests"
        run: "invoke sync.pylint --docker"

  backend-tests-default:
    if: |
      always() && !cancelled() &&
      !contains(needs.*.result, 'failure') &&
      !contains(needs.*.result, 'cancelled') &&
      needs.files-changed.outputs.backend == 'true'
    needs: ["files-changed", "yaml-lint", "python-lint"]
    runs-on: "runner-ubuntu-4-16"
    timeout-minutes: 45
    env:
      INFRAHUB_DB_TYPE: memgraph
    steps:
      - name: "Check out repository code"
        uses: "actions/checkout@v3"
      - name: "Setup Python environment"
        run: "pip install toml invoke"
      - name: "Build Test Image"
        run: "invoke test.build"
      - name: "Pull External Docker Images"
        run: "invoke test.pull"
      - name: "Pylint Tests"
        run: "invoke backend.pylint --docker"
      - name: "Mypy Tests"
        run: "invoke backend.mypy --docker"
      - name: "Unit Tests"
        run: "invoke backend.test-unit"
        env:
          BUILDKITE_ANALYTICS_TOKEN: ${{ secrets.BUILDKITE_BACKEND_UNIT_DEFAULT }}
      - name: "Coveralls : Unit Tests"
        uses: coverallsapp/github-action@v2.0.0
        env:
          COVERALLS_SERVICE_NUMBER: ${{ github.sha }}
        with:
          flag-name: backend-unit
          parallel: true
      - name: "Integration Tests"
        run: "invoke backend.test-integration"
        env:
          BUILDKITE_ANALYTICS_TOKEN: ${{ secrets.BUILDKITE_BACKEND_INTEGRATION }}
      - name: "Coveralls : Integration Tests"
        uses: coverallsapp/github-action@v2.0.0
        env:
          COVERALLS_SERVICE_NUMBER: ${{ github.sha }}
        with:
          flag-name: backend-integration
          parallel: true

  backend-tests-neo4j:
    if: |
      always() && !cancelled() &&
      !contains(needs.*.result, 'failure') &&
      !contains(needs.*.result, 'cancelled') &&
      needs.files-changed.outputs.backend == 'true'
    needs: ["files-changed", "yaml-lint", "python-lint"]
    runs-on: "runner-ubuntu-4-16"
    timeout-minutes: 30
    env:
      INFRAHUB_DB_TYPE: neo4j
    steps:
      - name: "Check out repository code"
        uses: "actions/checkout@v3"
      - name: "Setup Python environment"
        run: "pip install toml invoke"
      - name: "Build Test Image"
        run: "invoke test.build"
      - name: "Pull External Docker Images"
        run: "invoke test.pull"
      - name: "Unit Tests"
        run: "invoke backend.test-unit"
        env:
          BUILDKITE_ANALYTICS_TOKEN: ${{ secrets.BUILDKITE_BACKEND_UNIT_NEO4J }}

  frontend-tests:
    if: |
      always() && !cancelled() &&
      !contains(needs.*.result, 'failure') &&
      !contains(needs.*.result, 'cancelled') &&
      needs.files-changed.outputs.frontend == 'true'
    needs: ["files-changed", "yaml-lint", "javascript-lint"]
    runs-on: "ubuntu-20.04"
    timeout-minutes: 30
    steps:
      - name: "Check out repository code"
        uses: "actions/checkout@v3"
      - name: Install NodeJS
        uses: actions/setup-node@v3
        with:
          node-version: 16
          cache: 'npm'
          cache-dependency-path: frontend/package-lock.json
      - name: "Install frontend"
        working-directory: ./frontend
        run: npm install
      - name: "Run unit tests"
        working-directory: ./frontend
        run: "npm run test:coverage"
      - name: "Run integration tests"
        working-directory: ./frontend
        run: "npm run cypress:run"
      - name: Upload cypress screenshots
        if: failure()
        uses: actions/upload-artifact@v3
        with:
          name: screenshots
          path: docs/media/*
      - name: Upload cypress videos
        if: failure()
        uses: actions/upload-artifact@v3
        with:
          name: screenshots
          path: frontend/cypress/videos/*
      - name: "Coveralls : Unit Tests"
        uses: coverallsapp/github-action@v2.0.0
        env:
          COVERALLS_SERVICE_NUMBER: ${{ github.sha }}
        with:
          flag-name: frontend-unit
          parallel: true
          file: frontend/coverage/lcov.info

  documentation:
    if: |
      always() && !cancelled() &&
      !contains(needs.*.result, 'failure') &&
      !contains(needs.*.result, 'cancelled') &&
      needs.files-changed.outputs.documentation == 'true'
    needs: ["files-changed", "yaml-lint", "python-lint"]
    runs-on: "ubuntu-20.04"
    timeout-minutes: 5
    steps:
      - name: "Check out repository code"
        uses: "actions/checkout@v3"
      - name: Install NodeJS
        uses: actions/setup-node@v3
        with:
          node-version: 18
          cache: 'npm'
          cache-dependency-path: package-lock.json
      - name: "Install dependencies"
        run: npm install
      - name: "Setup Python environment"
        run: "pip install toml invoke"
      - name: "Build website"
        run: "invoke docs.build"

  # ------------------------------------------ E2E Tests  ------------------------------------------
  # E2E-testing-memgraph:
  #   needs: ["frontend-tests", "backend-tests-default", "python-sdk-tests"]
  #   if: |
  #     always() && !cancelled() &&
  #     !contains(needs.*.result, 'failure') &&
  #     !contains(needs.*.result, 'cancelled')
  #   runs-on: "runner-ubuntu-8-32"
  #   timeout-minutes: 30
  #   steps:
  #     - name: "Check out repository code"
  #       uses: "actions/checkout@v3"
  #     - name: Install NodeJS
  #       uses: actions/setup-node@v3
  #       with:
  #         node-version: 16
  #         cache: 'npm'
  #         cache-dependency-path: frontend/package-lock.json
  #     - name: Install frontend dependencies
  #       working-directory: ./frontend
  #       run: npm install
  #     - name: "Install Invoke"
  #       run: "pip install toml invoke"
  #     - name: Build Demo
  #       run: "invoke demo.build"
  #     - name: "Pull External Docker Images"
  #       run: "invoke demo.pull"
  #     - name: Initialize Demo
  #       id: init-demo
  #       run: "invoke demo.start demo.load-infra-schema"
  #     - name: Check Demo Status
  #       run: "invoke demo.status"
  #     - name: Load Data
  #       run: "invoke demo.load-infra-data"
  #     - name: Git Repository
  #       run: "invoke demo.infra-git-import demo.infra-git-create"
  #     - name: Run End to End Tests
  #       working-directory: ./frontend
  #       run: npm run cypress:run:e2e
  #     - name: Containers after failure
  #       if: failure()
  #       run: docker ps -a
  #     - name: Upload cypress screenshots
  #       if: failure()
  #       uses: actions/upload-artifact@v3
  #       with:
  #         name: screenshots
  #         path: docs/media/*
  #     - name: Display server logs
  #       if: failure()
  #       run: docker logs infrahub-infrahub-server-1
  #     - name: Display git 1 logs
  #       if: failure()
  #       run: docker logs infrahub-infrahub-git-1
  #     - name: Display git 2 logs
  #       if: failure()
  #       run: docker logs infrahub-infrahub-git-2
  #     - name: Display database logs
  #       if: failure()
  #       run: docker logs infrahub-database-1
  #     - name: Display server status
  #       if: failure()
  #       run: invoke demo.status

  E2E-testing-neo4j:
<<<<<<< HEAD
    needs: ["frontend-tests", "backend-tests-default", "python-sdk-integration-tests"]
=======
    needs:
      - javascript-lint
      - files-changed
      - yaml-lint
      - python-lint
>>>>>>> b6297ac6
    if: |
      always() && !cancelled() &&
      !contains(needs.*.result, 'failure') &&
      !contains(needs.*.result, 'cancelled')
    runs-on: "runner-ubuntu-8-32"
    timeout-minutes: 40
    env:
      INFRAHUB_DB_TYPE: neo4j
    steps:
      - name: "Check out repository code"
        uses: "actions/checkout@v3"
      - name: Install NodeJS
        uses: actions/setup-node@v3
        with:
          node-version: 16
          cache: 'npm'
          cache-dependency-path: frontend/package-lock.json
      - name: Install frontend dependencies
        working-directory: ./frontend
        run: npm install
      - name: "Install Invoke"
        run: "pip install toml invoke"
      - name: Build Demo
        run: "invoke demo.build"
      - name: "Pull External Docker Images"
        run: "invoke demo.pull"
      - name: Initialize Demo
        id: init-demo
        run: "invoke demo.start demo.load-infra-schema"
      - name: Check Demo Status
        run: "invoke demo.status"
      - name: Load Data
        run: "invoke demo.load-infra-data"
      - name: Git Repository
        run: "invoke demo.infra-git-import demo.infra-git-create"
      - name: Run End to End Tests
        working-directory: ./frontend
        run: npm run cypress:run:e2e
      - name: Containers after failure
        if: failure()
        run: docker ps -a
      - name: Upload cypress screenshots
        if: failure()
        uses: actions/upload-artifact@v3
        with:
          name: screenshots
          path: docs/media/*
      - name: Display server logs
        if: failure()
        run: docker logs infrahub-infrahub-server-1
      - name: Display git 1 logs
        if: failure()
        run: docker logs infrahub-infrahub-git-1
      - name: Display git 2 logs
        if: failure()
        run: docker logs infrahub-infrahub-git-2
      - name: Display database logs
        if: failure()
        run: docker logs infrahub-database-1
      - name: Display server status
        if: failure()
        run: invoke demo.status

  # ------------------------------------------ Coverall Report  ------------------------------------------
  coverall-report:
    needs: ["frontend-tests", "backend-tests-default", "python-sdk-integration-tests"]
    if: |
      always() && !cancelled()
    runs-on: ubuntu-latest
    timeout-minutes: 10
    steps:
      # # NOTE: The ref value should be different when triggered by pull_request event.
      # #       See: https://github.com/lewagon/wait-on-check-action/issues/25.
      # - name: Wait on tests (PR)
      #   uses: lewagon/wait-on-check-action@e106e5c43e8ca1edea6383a39a01c5ca495fd812
      #   if: github.event_name == 'pull_request'
      #   with:
      #     ref: ${{ github.event.pull_request.head.sha }}
      #     repo-token: ${{ secrets.GITHUB_TOKEN }}
      #     wait-interval: 10
      #     running-workflow-name: report
      #     allowed-conclusions: success,skipped,cancelled,failure

      # - name: Wait on tests (push)
      #   if: github.event_name != 'pull_request'
      #   uses: lewagon/wait-on-check-action@e106e5c43e8ca1edea6383a39a01c5ca495fd812
      #   with:
      #     ref: ${{ github.sha }}
      #     repo-token: ${{ secrets.GITHUB_TOKEN }}
      #     wait-interval: 10
      #     running-workflow-name: report
      #     allowed-conclusions: success,skipped,cancelled,failure

      - uses: coverallsapp/github-action@v2
        env:
          COVERALLS_SERVICE_NUMBER: ${{ github.sha }}
        with:
          carryforward: "backend-unit,backend-integration,frontend-unit,python-sdk-unit,python-sdk-integration"
          parallel-finished: true<|MERGE_RESOLUTION|>--- conflicted
+++ resolved
@@ -424,15 +424,11 @@
   #       run: invoke demo.status
 
   E2E-testing-neo4j:
-<<<<<<< HEAD
-    needs: ["frontend-tests", "backend-tests-default", "python-sdk-integration-tests"]
-=======
     needs:
       - javascript-lint
       - files-changed
       - yaml-lint
       - python-lint
->>>>>>> b6297ac6
     if: |
       always() && !cancelled() &&
       !contains(needs.*.result, 'failure') &&
