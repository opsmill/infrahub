[tool.poetry]
name = "infrahub"
<<<<<<< HEAD
version = "0.16.0-dev"
=======
version = "0.15.3"
>>>>>>> f4372c49
description = "Infrahub is taking a new approach to Infrastructure Management by providing a new generation of datastore to organize and control all the data that defines how an infrastructure should run."
authors = ["OpsMill <info@opsmill.com>"]
readme = "README.md"
license = "AGPL-3.0-only"
homepage = "https://opsmill.com"
repository = "https://github.com/opsmill/infrahub"
documentation = "https://docs.infrahub.app/"
classifiers = [
    "Intended Audience :: Developers",
    "Programming Language :: Python :: 3",
    "Programming Language :: Python :: 3.10",
    "Programming Language :: Python :: 3.11",
    "Programming Language :: Python :: 3.12",
]

packages = [{ include = "infrahub", from = "backend" }]


[tool.poetry.group.test-scale]
optional = true

[tool.poetry.dependencies]
python = "^3.10, < 3.13"
neo4j = "~5.20"
neo4j-rust-ext = "^5.20.0.0"
infrahub-sdk = { path = "python_sdk", extras = [
    "ctl",
    "tests",
], develop = true }
pydantic = "2.7.2"
pydantic-settings = "~2.2"
pytest = "~7.4"
aio-pika = "~9.4"
structlog = "24.1.0"
boto3 = "1.34.129"
email-validator = "~2.1"
<<<<<<< HEAD
redis = { version = "^5.0.0", extras = ["hiredis"]}
typer = "0.12.3"
=======
redis = { version = "^5.0.0", extras = ["hiredis"] }
typer = "~0.7"
>>>>>>> f4372c49

# Dependencies specific to the API Server
fastapi = "~0.111"
fastapi-storages = "~0.3"
graphene = "~3.3"
gunicorn = "^22.0.0"
lunr = "^0.7.0.post1"
<<<<<<< HEAD
starlette-exporter = "~0.23"
python-multipart = "0.0.9"          # Required by FastAPI to upload large files
asgi-correlation-id = "4.2.0"       # Middleware for FastAPI to generate ID per request
bcrypt = "~4.1"                     # Used to hash and validate password
pyjwt = "~2.8"                      # Used to manage JWT tokens
uvicorn = {version = "~0.30", extras = ["standard"]}
=======
starlette-exporter = "~0.21"
python-multipart = "0.0.9"                             # Required by FastAPI to upload large files
asgi-correlation-id = "4.2.0"                          # Middleware for FastAPI to generate ID per request
bcrypt = "~4.1"                                        # Used to hash and validate password
pyjwt = "~2.8"                                         # Used to manage JWT tokens
uvicorn = { version = "~0.27", extras = ["standard"] }
>>>>>>> f4372c49
opentelemetry-instrumentation-aio-pika = "^0.45b0"
opentelemetry-instrumentation-fastapi = "^0.45b0"
opentelemetry-exporter-otlp-proto-grpc = "^1.24.0"
opentelemetry-exporter-otlp-proto-http = "^1.24.0"
nats-py = "^2.7.2"
netaddr = "1.3.0"

[tool.poetry.group.dev.dependencies]
yamllint = "*"
pylint = "*"
mypy = "*"
ipython = "~8"
pytest-asyncio = "^0.21.1"
pytest-httpx = [
    { version = "~0.21", python = "<3.9" },
    { version = ">=0.30", python = ">=3.9" },
]
pytest-clarity = "~1.0"
pytest-cov = "~4.1"
pytest-xdist = "~3.4"
types-python-slugify = "^8.0.0.3"
pre-commit = "^2.20.0"
types-toml = "*"
types-ujson = "*"
types-pyyaml = "*"
ruff = "0.5.0"
invoke = "2.2.0"
pytest-benchmark = "^4.0.0"
pytest-codspeed = "^2.2.0"
deepdiff = "^6.2"
<<<<<<< HEAD
polyfactory = "^2.16.2"
=======
towncrier = "24.7.1"
>>>>>>> f4372c49

[tool.poetry.group.test-scale.dependencies]
locust = "^2.20.1"
docker = "^7.0.0"
matplotlib = "^3.8"
pandas = "^2.2"

[tool.poetry.scripts]
infrahub = "infrahub.cli:app"
infrahub-git-credential = "infrahub.git_credential.helper:app"
infrahub-git-askpass = "infrahub.git_credential.askpass:app"

[tool.coverage.run]
branch = true

[tool.coverage.report]
exclude_lines = ["if TYPE_CHECKING:", "raise NotImplementedError()"]

[tool.pylint.general]
extension-pkg-whitelist = ["pydantic", "ujson"]

[tool.pylint.format]
disable = "logging-fstring-interpolation"

[tool.pylint.basic]
# No docstrings required for private methods (Pylint default), or for test_ functions.
no-docstring-rgx = "^(_|test_)"

[tool.pylint.messages_control]
# Line length is enforced by Black, so pylint doesn't need to check it.
# Pylint and Black disagree about how to format multi-line arrays; Black wins.
# assigning-non-slot,no-member,unsupported-membership-test,unsubscriptable-object,unsupported-assignment-operation,not-an-iterable
# are disabled because of our move to pydantic 2, pylint does not seem to respect the type hint for pydantic 2 model fields.
disable = """,
    line-too-long,
    missing-module-docstring,
    missing-function-docstring,
    missing-class-docstring,
    consider-using-from-import,
    invalid-name,
    too-many-arguments,
    too-many-locals,
    keyword-arg-before-vararg,
    too-few-public-methods,
    too-many-instance-attributes,
    fixme,
    consider-using-f-string,
    protected-access,
    import-self,
    wrong-import-order,
    assigning-non-slot,
    no-member,
    unsupported-membership-test,
    unsubscriptable-object,
    unsupported-assignment-operation,
    not-an-iterable,
    too-many-return-statements,
    unnecessary-comprehension,
    multiple-statements,
    """

[tool.pylint.miscellaneous]
notes = """,
    FIXME,
    XXX,
    """

[tool.pylint.similarities]
min-similarity-lines = 20

[tool.pytest.ini_options]
asyncio_mode = "auto"
testpaths = ["tests"]
filterwarnings = [
    "ignore:Module already imported so cannot be rewritten",
    "ignore:Deprecated call to",
]
addopts = "-vs --cov-report term-missing --cov-report xml --dist loadscope --junitxml=pytest-junit.xml"
junit_duration_report = "call"

[tool.mypy]
pretty = true
ignore_missing_imports = true
disallow_untyped_defs = true
exclude = ["^backend/tests/scale", "^backend/tests/unit"]

[[tool.mypy.overrides]]
module = "infrahub.*"
disallow_untyped_defs = true

[[tool.mypy.overrides]]
module = "tests.benchmark.*"
disallow_untyped_defs = false

[[tool.mypy.overrides]]
module = "tests.conftest"
disallow_untyped_defs = false

[[tool.mypy.overrides]]
module = "tests.fixtures.*"
disallow_untyped_defs = false

[[tool.mypy.overrides]]
module = "tests.integration.*"
disallow_untyped_defs = false

[[tool.mypy.overrides]]
module = "infrahub.api.diff.diff"
ignore_errors = true

[[tool.mypy.overrides]]
module = "infrahub.core.attribute"
ignore_errors = true

[[tool.mypy.overrides]]
module = "infrahub.core.manager"
ignore_errors = true

[[tool.mypy.overrides]]
module = "infrahub.core.node"
ignore_errors = true

[[tool.mypy.overrides]]
module = "infrahub.core.node.base"
ignore_errors = true

[[tool.mypy.overrides]]
module = "infrahub.core.node.standard"
ignore_errors = true

[[tool.mypy.overrides]]
module = "infrahub.core.query"
ignore_errors = true

[[tool.mypy.overrides]]
module = "infrahub.core.query.attribute"
ignore_errors = true

[[tool.mypy.overrides]]
module = "infrahub.core.query.diff"
ignore_errors = true

[[tool.mypy.overrides]]
module = "infrahub.core.query.ipam"
ignore_errors = true

[[tool.mypy.overrides]]
module = "infrahub.core.query.node"
ignore_errors = true

[[tool.mypy.overrides]]
module = "infrahub.core.query.relationship"
ignore_errors = true

[[tool.mypy.overrides]]
module = "infrahub.core.query.standard_node"
ignore_errors = true

[[tool.mypy.overrides]]
module = "infrahub.core.query.subquery"
ignore_errors = true

[[tool.mypy.overrides]]
module = "infrahub.core.schema.basenode_schema"
ignore_errors = true

[[tool.mypy.overrides]]
module = "infrahub.core.schema_manager"
ignore_errors = true

[[tool.mypy.overrides]]
module = "infrahub.core.utils"
ignore_errors = true

[[tool.mypy.overrides]]
module = "infrahub.database"
ignore_errors = true

[[tool.mypy.overrides]]
module = "infrahub.git.base"
ignore_errors = true

[[tool.mypy.overrides]]
module = "infrahub.git.repository"
ignore_errors = true

[[tool.mypy.overrides]]
module = "infrahub.git_credential.askpass"
ignore_errors = true

[[tool.mypy.overrides]]
module = "infrahub.graphql"
ignore_errors = true

[[tool.mypy.overrides]]
module = "infrahub.graphql.mutations.attribute"
ignore_errors = true

[[tool.mypy.overrides]]
module = "infrahub.graphql.mutations.ipam"
ignore_errors = true

[[tool.mypy.overrides]]
module = "infrahub.graphql.mutations.main"
ignore_errors = true

[[tool.mypy.overrides]]
module = "infrahub.graphql.mutations.proposed_change"
ignore_errors = true

[[tool.mypy.overrides]]
module = "infrahub.graphql.mutations.relationship"
ignore_errors = true

[[tool.mypy.overrides]]
module = "infrahub.graphql.mutations.repository"
ignore_errors = true

[[tool.mypy.overrides]]
module = "infrahub.graphql.mutations.schema"
ignore_errors = true

[[tool.mypy.overrides]]
module = "infrahub.graphql.query"
ignore_errors = true

[[tool.mypy.overrides]]
module = "infrahub.graphql.resolver"
ignore_errors = true

[[tool.mypy.overrides]]
module = "infrahub.graphql.schema"
ignore_errors = true

[[tool.mypy.overrides]]
module = "infrahub.graphql.subscription"
ignore_errors = true

[[tool.mypy.overrides]]
module = "infrahub.graphql.subscription.graphql_query"
ignore_errors = true

[[tool.mypy.overrides]]
module = "infrahub.graphql.types.attribute"
ignore_errors = true

[[tool.mypy.overrides]]
module = "infrahub.graphql.types.mixin"
ignore_errors = true

[[tool.mypy.overrides]]
module = "infrahub.graphql.types.standard_node"
ignore_errors = true

[[tool.mypy.overrides]]
module = "infrahub.graphql.utils"
ignore_errors = true

[[tool.mypy.overrides]]
module = "infrahub.lock"
ignore_errors = true

[[tool.mypy.overrides]]
module = "infrahub.message_bus.operations"
ignore_errors = true

[[tool.mypy.overrides]]
module = "infrahub.message_bus.operations.check.artifact"
ignore_errors = true

[[tool.mypy.overrides]]
module = "infrahub.message_bus.operations.check.generator"
ignore_errors = true

[[tool.mypy.overrides]]
module = "infrahub.message_bus.operations.check.repository"
ignore_errors = true

[[tool.mypy.overrides]]
module = "infrahub.message_bus.operations.refresh.webhook"
ignore_errors = true

[[tool.mypy.overrides]]
module = "infrahub.message_bus.operations.requests.artifact"
ignore_errors = true

[[tool.mypy.overrides]]
module = "infrahub.message_bus.operations.requests.graphql_query_group"
ignore_errors = true

[[tool.mypy.overrides]]
module = "infrahub.message_bus.operations.requests.repository"
ignore_errors = true

[[tool.mypy.overrides]]
module = "infrahub.message_bus.operations.schema.migration"
ignore_errors = true

[[tool.mypy.overrides]]
module = "infrahub.message_bus.operations.schema.validator"
ignore_errors = true

[[tool.mypy.overrides]]
module = "infrahub.message_bus.operations.send.telemetry"
ignore_errors = true

[[tool.mypy.overrides]]
module = "infrahub.message_bus.operations.send.webhook"
ignore_errors = true

[[tool.mypy.overrides]]
module = "infrahub.message_bus.operations.trigger.ipam"
ignore_errors = true

[[tool.mypy.overrides]]
module = "infrahub.test_data.dataset01"
ignore_errors = true

[[tool.mypy.overrides]]
module = "infrahub.test_data.dataset03"
ignore_errors = true

[[tool.mypy.overrides]]
module = "infrahub.test_data.dataset04"
ignore_errors = true

[[tool.mypy.overrides]]
module = "infrahub.test_data.gen_connected_nodes"
ignore_errors = true

[[tool.mypy.overrides]]
module = "infrahub.test_data.gen_isolated_node"
ignore_errors = true

[[tool.mypy.overrides]]
module = "infrahub.test_data.gen_node_profile_node"
ignore_errors = true

[[tool.mypy.overrides]]
module = "infrahub.test_data.shared"
ignore_errors = true

[[tool.mypy.overrides]]
module = "infrahub.trace"
ignore_errors = true

[tool.ruff]
line-length = 120

exclude = [
    ".git",
    ".tox",
    ".venv",
    "env",
    "_build",
    "build",
    "dist",
    "examples",
]


[tool.ruff.lint]
preview = true

task-tags = ["FIXME", "TODO", "XXX"]

select = [
    "ASYNC", # flake8-async
    "B",     # flake8-bugbear
    "C4",    # flake8-comprehensions
    "C90",   # mccabe complexity
    "DJ",    # flake8-django
    "DTZ",   # flake8-datetimez
    "E",     # pycodestyle errors
    "EXE",   # flake8-executable
    "F",     # pyflakes
    "I",     # isort-like checks
    "ICN",   # flake8-import-conventions
    "INP",   # flake8-no-pep420
    "N",     # pep8-naming
    "PERF",  # Perflint
    "PIE",   # flake8-pie
    "PL",    # pylint
    "PTH",   # flake8-use-pathlib
    "PYI",   # flake8-pyi
    "Q",     # flake8-quotes
    "RET",   # flake8-return
    "S",     # flake8-bandit
    "TCH",   # flake8-type-checking
    "T10",   # flake8-debugger
    "UP",    # pyupgrade
    "W",     # pycodestyle warnings
    "YTT",   # flake8-2020
]

ignore = [

<<<<<<< HEAD
##################################################################################################
# The ignored rules below should be removed once the code has been updated, they are included    #
# like this so that we can reactivate them one by one. Alternatively ignored after further       #
# investigation if they are deemed to not make sense.                                            #
##################################################################################################
    "ASYNC230", # Async functions should not open files with blocking methods like `open`
    "ASYNC251", # Async functions should not call `time.sleep`
=======
    ##################################################################################################
    # The ignored rules below should be removed once the code has been updated, they are included    #
    # like this so that we can reactivate them one by one. Alternatively ignored after further       #
    # investigation if they are deemed to not make sense.                                            #
    ##################################################################################################
    "ASYNC101", # Async functions should not call `open`, `time.sleep`, or `subprocess` methods
>>>>>>> f4372c49
    "B007",     # Loop control variable not used within loop body
    "B008",     # Do not perform function call `Depends` in argument defaults;
    "B009",     # [*] Do not call `getattr` with a constant attribute value. It is not any safer than normal property access.
    "B010",     # [*] Do not call `setattr` with a constant attribute value. It is not any safer than normal property access.
    "B904",     # Within an `except` clause, raise exceptions with `raise ... from err` or `raise ... from None` to distinguish them from errors in exception handling
    "C403",     # Unnecessary `list` comprehension (rewrite as a `set` comprehension)
    "C409",     # Unnecessary `list` literal passed to `tuple()` (rewrite as a `tuple` literal)
    "C414",     # Unnecessary `list` call within `sorted()`
    "N801",     # Class name should use CapWords convention
    "N802",     # Function name should be lowercase
    "N805",     # First argument of a method should be named self
    "N806",     # Variable in function should be lowercase
    "N812",     # Lowercase imported as non-lowercase
    "PERF102",  # When using only the values of a dict use the `values()` method
    "PERF203",  # `try`-`except` within a loop incurs performance overhead
    "PERF401",  # Use a list comprehension to create a transformed list
    "PERF402",  # Use `list` or `list.copy` to create a copy of a list
    "PERF403",  # Use a dictionary comprehension instead of a for-loop
    "PLC0415",  # `import` should be at the top-level of a file
    "PLC2701",  # Private name import from external module
    "PLR0904",  # Too many public methods
    "PLR0912",  # Too many branches
    "PLR0913",  # Too many arguments in function definition
    "PLR0914",  # Too many local variables
    "PLR0915",  # Too many statements
    "PLR0916",  # Too many Boolean expressions
    "PLR0917",  # Too many positional arguments
    "PLR1702",  # Too many nested blocks
    "PLR2004",  # Magic value used in comparison this could possibly be fine in the tests folders
    "PLR6201",  # Use a `set` literal when testing for membership
    "PLR6301",  # Method could be a function, class method, or static method
    "PLW0603",  # Using the global statement to update `SETTINGS` is discouraged
    "PLW1508",  # Invalid type for environment variable default; expected `str` or `None`
    "PLW3201",  # Bad or misspelled dunder method name `__init_subclass_with_meta__`
    "PTH100",   # `os.path.abspath()` should be replaced by `Path.resolve()`
    "PTH102",   # `os.mkdir()` should be replaced by `Path.mkdir()`
    "PTH103",   # `os.makedirs()` should be replaced by `Path.mkdir(parents=True)`
    "PTH107",   # `os.remove()` should be replaced by `Path.unlink()`
    "PTH108",   # `os.unlink()` should be replaced by `Path.unlink()`
    "PTH109",   # `os.getcwd()` should be replaced by `Path.cwd()`
    "PTH110",   # `os.path.exists()` should be replaced by `Path.exists()`
    "PTH112",   # `os.path.isdir()` should be replaced by `Path.is_dir()`
    "PTH113",   # `os.path.isfile()` should be replaced by `Path.is_file()`
    "PTH117",   # `os.path.isabs()` should be replaced by `Path.is_absolute()`
    "PTH118",   # `os.path.join()` should be replaced by `Path` with `/` operator
    "RET503",   # Missing explicit `return` at the end of function able to return non-`None` value
    "RET504",   # Unnecessary assignment before `return` statement
    "S101",     # Use of `assert` detected
    "S105",     # Possible hardcoded password assigned to: "REGEX_PASSWORD"
    "S108",     # Probable insecure usage of temporary file or directory
    "S202",     # Uses of `tarfile.extractall()`
    "S311",     # Standard pseudo-random generators are not suitable for cryptographic purposes
    "S701",     # By default, jinja2 sets `autoescape` to `False`. Consider using `autoescape=True`
    "UP007",    # Use X | Y for type annotations
    "UP008",    # Use super() instead of super(__class__, self)
    "UP012",    # Unnecessary call to encode as UTF-8
    "UP018",    # Unnecessary {literal_type} call (rewrite as a literal)
    "UP031",    # Use format specifiers instead of percent format
    "UP034",    # Avoid extraneous parentheses
]

#https://docs.astral.sh/ruff/formatter/black/
[tool.ruff.format]
quote-style = "double"
indent-style = "space"
skip-magic-trailing-comma = false
line-ending = "auto"

[tool.ruff.lint.isort]
known-first-party = ["infrahub"]

[tool.ruff.lint.pycodestyle]
max-line-length = 150

[tool.ruff.lint.mccabe]
# Target max-complexity=10
max-complexity = 33

[tool.ruff.lint.per-file-ignores]

"backend/infrahub/git/repository.py" = [
    "TCH003", # Pydantic needs UUID import to not only be available under TYPE_CHECKING clause
]

"backend/tests/**.py" = [
    "S101", # Use of assert detected
    "S105", #  Possible hardcoded password assigned to variable
    "S106", #  Possible hardcoded password assigned to argument
]

"models/infrastructure_edge.py" = [
    "S106", # Hardcoded password
    ##################################################################################################
    # The ignored rules below should be removed once the code has been updated, they are included    #
    # like this so that we can reactivate them one by one. Alternatively ignored after further       #
    # investigation if they are deemed to not make sense.                                            #
    ##################################################################################################
    "C901", # `generate_site` is too complex (34 > 33)"
    "E501", # Line too long
]

[tool.towncrier]

package = "infrahub"
directory = "changelog"
filename = "CHANGELOG.md"
start_string = "<!-- towncrier release notes start -->\n"
underlines = ["", "", ""]
title_format = "## [{version}](https://github.com/opsmill/infrahub/tree/v{version}) - {project_date}"
issue_format = "[#{issue}](https://github.com/opsmill/infrahub/issues/{issue})"
orphan_prefix = "+"

[[tool.towncrier.type]]
directory = "security"
name = "Security"
showcontent = true

[[tool.towncrier.type]]
directory = "removed"
name = "Removed"
showcontent = true

[[tool.towncrier.type]]
directory = "deprecated"
name = "Deprecated"
showcontent = true

[[tool.towncrier.type]]
directory = "added"
name = "Added"
showcontent = true

[[tool.towncrier.type]]
directory = "changed"
name = "Changed"
showcontent = true

[[tool.towncrier.type]]
directory = "fixed"
name = "Fixed"
showcontent = true

[build-system]
requires = ["poetry-core>=1.0.0"]
build-backend = "poetry.core.masonry.api"<|MERGE_RESOLUTION|>--- conflicted
+++ resolved
@@ -1,10 +1,6 @@
 [tool.poetry]
 name = "infrahub"
-<<<<<<< HEAD
 version = "0.16.0-dev"
-=======
-version = "0.15.3"
->>>>>>> f4372c49
 description = "Infrahub is taking a new approach to Infrastructure Management by providing a new generation of datastore to organize and control all the data that defines how an infrastructure should run."
 authors = ["OpsMill <info@opsmill.com>"]
 readme = "README.md"
@@ -41,13 +37,8 @@
 structlog = "24.1.0"
 boto3 = "1.34.129"
 email-validator = "~2.1"
-<<<<<<< HEAD
 redis = { version = "^5.0.0", extras = ["hiredis"]}
 typer = "0.12.3"
-=======
-redis = { version = "^5.0.0", extras = ["hiredis"] }
-typer = "~0.7"
->>>>>>> f4372c49
 
 # Dependencies specific to the API Server
 fastapi = "~0.111"
@@ -55,21 +46,12 @@
 graphene = "~3.3"
 gunicorn = "^22.0.0"
 lunr = "^0.7.0.post1"
-<<<<<<< HEAD
 starlette-exporter = "~0.23"
-python-multipart = "0.0.9"          # Required by FastAPI to upload large files
-asgi-correlation-id = "4.2.0"       # Middleware for FastAPI to generate ID per request
-bcrypt = "~4.1"                     # Used to hash and validate password
-pyjwt = "~2.8"                      # Used to manage JWT tokens
+python-multipart = "0.0.9"                            # Required by FastAPI to upload large files
+asgi-correlation-id = "4.2.0"                         # Middleware for FastAPI to generate ID per request
+bcrypt = "~4.1"                                       # Used to hash and validate password
+pyjwt = "~2.8"                                        # Used to manage JWT tokens
 uvicorn = {version = "~0.30", extras = ["standard"]}
-=======
-starlette-exporter = "~0.21"
-python-multipart = "0.0.9"                             # Required by FastAPI to upload large files
-asgi-correlation-id = "4.2.0"                          # Middleware for FastAPI to generate ID per request
-bcrypt = "~4.1"                                        # Used to hash and validate password
-pyjwt = "~2.8"                                         # Used to manage JWT tokens
-uvicorn = { version = "~0.27", extras = ["standard"] }
->>>>>>> f4372c49
 opentelemetry-instrumentation-aio-pika = "^0.45b0"
 opentelemetry-instrumentation-fastapi = "^0.45b0"
 opentelemetry-exporter-otlp-proto-grpc = "^1.24.0"
@@ -100,11 +82,8 @@
 pytest-benchmark = "^4.0.0"
 pytest-codspeed = "^2.2.0"
 deepdiff = "^6.2"
-<<<<<<< HEAD
 polyfactory = "^2.16.2"
-=======
 towncrier = "24.7.1"
->>>>>>> f4372c49
 
 [tool.poetry.group.test-scale.dependencies]
 locust = "^2.20.1"
@@ -502,22 +481,13 @@
 
 ignore = [
 
-<<<<<<< HEAD
-##################################################################################################
-# The ignored rules below should be removed once the code has been updated, they are included    #
-# like this so that we can reactivate them one by one. Alternatively ignored after further       #
-# investigation if they are deemed to not make sense.                                            #
-##################################################################################################
-    "ASYNC230", # Async functions should not open files with blocking methods like `open`
-    "ASYNC251", # Async functions should not call `time.sleep`
-=======
     ##################################################################################################
     # The ignored rules below should be removed once the code has been updated, they are included    #
     # like this so that we can reactivate them one by one. Alternatively ignored after further       #
     # investigation if they are deemed to not make sense.                                            #
     ##################################################################################################
-    "ASYNC101", # Async functions should not call `open`, `time.sleep`, or `subprocess` methods
->>>>>>> f4372c49
+    "ASYNC230", # Async functions should not open files with blocking methods like `open`
+    "ASYNC251", # Async functions should not call `time.sleep`
     "B007",     # Loop control variable not used within loop body
     "B008",     # Do not perform function call `Depends` in argument defaults;
     "B009",     # [*] Do not call `getattr` with a constant attribute value. It is not any safer than normal property access.
