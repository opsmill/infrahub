--- conflicted
+++ resolved
@@ -463,11 +463,6 @@
     "N806",     # Variable in function should be lowercase
     "N811",     # Constant imported as non-constant
     "N812",     # Lowercase imported as non-lowercase
-<<<<<<< HEAD
-    "PIE808",   # [*] Unnecessary `start` argument in `range`
-=======
-    "PIE804",   # [*] Unnecessary `dict` kwargs
->>>>>>> 66d03203
     "PLC0415",  # `import` should be at the top-level of a file
     "PLC2701",  # Private name import from external module
     "PLR0904",  # Too many public methods
