[tool.poetry]
name = "infrahub"
version = "0.16.0"
description = "Infrahub is taking a new approach to Infrastructure Management by providing a new generation of datastore to organize and control all the data that defines how an infrastructure should run."
authors = ["OpsMill <info@opsmill.com>"]
readme = "README.md"
license = "AGPL-3.0-only"
homepage = "https://opsmill.com"
repository = "https://github.com/opsmill/infrahub"
documentation = "https://docs.infrahub.app/"
classifiers = [
    "Intended Audience :: Developers",
    "Programming Language :: Python :: 3",
    "Programming Language :: Python :: 3.10",
    "Programming Language :: Python :: 3.11",
    "Programming Language :: Python :: 3.12",
]

packages = [{ include = "infrahub", from = "backend" }]


[tool.poetry.group.test-scale]
optional = true

[tool.poetry.dependencies]
python = "^3.10, < 3.13"
neo4j = "~5.24"
neo4j-rust-ext = "^5.24.0.0"
infrahub-sdk = { path = "python_sdk", extras = [
    "ctl",
    "tests",
], develop = true }
pydantic = "2.7.2"
pydantic-settings = "~2.2"
pytest = "~7.4"
aio-pika = "~9.4"
structlog = "24.1.0"
boto3 = "1.34.129"
email-validator = "~2.1"
redis = { version = "^5.0.0", extras = ["hiredis"] }
typer = "0.12.3"

# Dependencies specific to the API Server
fastapi = "~0.112"
fastapi-storages = "~0.3"
graphene = "~3.3"
gunicorn = "^22.0.0"
lunr = "^0.7.0.post1"
starlette-exporter = "~0.23"
python-multipart = "0.0.9"                             # Required by FastAPI to upload large files
asgi-correlation-id = "4.2.0"                          # Middleware for FastAPI to generate ID per request
bcrypt = "~4.1"                                        # Used to hash and validate password
pyjwt = "~2.8"                                         # Used to manage JWT tokens
uvicorn = { version = "~0.30", extras = ["standard"] }
opentelemetry-instrumentation-aio-pika = "^0.45b0"
opentelemetry-instrumentation-fastapi = "^0.45b0"
opentelemetry-exporter-otlp-proto-grpc = "^1.24.0"
opentelemetry-exporter-otlp-proto-http = "^1.24.0"
nats-py = "^2.7.2"
netaddr = "1.3.0"

[tool.poetry.group.dev.dependencies]
yamllint = "*"
pylint = "~3.1"
mypy = "*"
ipython = "~8"
pytest-asyncio = "^0.21.1"
pytest-httpx = [
    { version = "~0.21", python = "<3.9" },
    { version = ">=0.30", python = ">=3.9" },
]
pytest-clarity = "~1.0"
pytest-cov = "~4.1"
pytest-xdist = "~3.4"
types-python-slugify = "^8.0.0.3"
pre-commit = "^2.20.0"
types-toml = "*"
types-ujson = "*"
types-pyyaml = "*"
ruff = "0.5.0"
invoke = "2.2.0"
pytest-benchmark = "^4.0.0"
pytest-codspeed = "^2.2.0"
deepdiff = "^6.2"
polyfactory = "^2.16.2"
towncrier = "^24.8"

[tool.poetry.group.test-scale.dependencies]
locust = "^2.20.1"
docker = "^7.0.0"
matplotlib = "^3.8"
pandas = "^2.2"

[tool.poetry.scripts]
infrahub = "infrahub.cli:app"
infrahub-git-credential = "infrahub.git_credential.helper:app"
infrahub-git-askpass = "infrahub.git_credential.askpass:app"

[tool.coverage.run]
branch = true

[tool.coverage.report]
exclude_lines = ["if TYPE_CHECKING:", "raise NotImplementedError()"]

[tool.pylint.general]
extension-pkg-whitelist = ["pydantic", "ujson"]

[tool.pylint.format]
disable = "logging-fstring-interpolation"

[tool.pylint.basic]
# No docstrings required for private methods (Pylint default), or for test_ functions.
no-docstring-rgx = "^(_|test_)"

[tool.pylint.messages_control]
# Line length is enforced by Black, so pylint doesn't need to check it.
# Pylint and Black disagree about how to format multi-line arrays; Black wins.
# assigning-non-slot,no-member,unsupported-membership-test,unsubscriptable-object,unsupported-assignment-operation,not-an-iterable
# are disabled because of our move to pydantic 2, pylint does not seem to respect the type hint for pydantic 2 model fields.
disable = """,
    line-too-long,
    missing-module-docstring,
    missing-function-docstring,
    missing-class-docstring,
    consider-using-from-import,
    invalid-name,
    too-many-arguments,
    too-many-locals,
    keyword-arg-before-vararg,
    too-few-public-methods,
    too-many-instance-attributes,
    fixme,
    consider-using-f-string,
    protected-access,
    import-self,
    wrong-import-order,
    assigning-non-slot,
    no-member,
    unsupported-membership-test,
    unsubscriptable-object,
    unsupported-assignment-operation,
    not-an-iterable,
    too-many-return-statements,
    unnecessary-comprehension,
    multiple-statements,
    """

[tool.pylint.miscellaneous]
notes = """,
    FIXME,
    XXX,
    """

[tool.pylint.similarities]
min-similarity-lines = 20

[tool.pytest.ini_options]
asyncio_mode = "auto"
testpaths = ["tests"]
filterwarnings = [
    "ignore:Module already imported so cannot be rewritten",
    "ignore:Deprecated call to",
<<<<<<< HEAD
    "ignore:pkg_resources is deprecated as an API",  # Remove on https://github.com/open-telemetry/opentelemetry-python-contrib/pull/2181 has been fixed
=======
    "ignore:pkg_resources is deprecated as an API",          # Remove on https://github.com/open-telemetry/opentelemetry-python-contrib/pull/2181 has been fixed
>>>>>>> e2d529e8
]
addopts = "-vs --cov-report term-missing --cov-report xml --dist loadscope --junitxml=pytest-junit.xml"
junit_duration_report = "call"

[tool.mypy]
pretty = true
ignore_missing_imports = true
disallow_untyped_defs = true
disable_error_code = ["type-abstract"]
exclude = ["^backend/tests/scale", "^backend/tests/unit"]

[[tool.mypy.overrides]]
module = "infrahub.*"
disallow_untyped_defs = true

[[tool.mypy.overrides]]
module = "tests.benchmark.*"
disallow_untyped_defs = false

[[tool.mypy.overrides]]
module = "tests.conftest"
disallow_untyped_defs = false

[[tool.mypy.overrides]]
module = "tests.fixtures.*"
disallow_untyped_defs = false

[[tool.mypy.overrides]]
module = "tests.integration.*"
disallow_untyped_defs = false

[[tool.mypy.overrides]]
module = "infrahub.api.diff.diff"
ignore_errors = true

[[tool.mypy.overrides]]
module = "infrahub.core.attribute"
ignore_errors = true

[[tool.mypy.overrides]]
module = "infrahub.core.manager"
ignore_errors = true

[[tool.mypy.overrides]]
module = "infrahub.core.node"
ignore_errors = true

[[tool.mypy.overrides]]
module = "infrahub.core.node.base"
ignore_errors = true

[[tool.mypy.overrides]]
module = "infrahub.core.node.standard"
ignore_errors = true

[[tool.mypy.overrides]]
module = "infrahub.core.query"
ignore_errors = true

[[tool.mypy.overrides]]
module = "infrahub.core.query.attribute"
ignore_errors = true

[[tool.mypy.overrides]]
module = "infrahub.core.query.diff"
ignore_errors = true

[[tool.mypy.overrides]]
module = "infrahub.core.query.ipam"
ignore_errors = true

[[tool.mypy.overrides]]
module = "infrahub.core.query.node"
ignore_errors = true

[[tool.mypy.overrides]]
module = "infrahub.core.query.relationship"
ignore_errors = true

[[tool.mypy.overrides]]
module = "infrahub.core.query.standard_node"
ignore_errors = true

[[tool.mypy.overrides]]
module = "infrahub.core.query.subquery"
ignore_errors = true

[[tool.mypy.overrides]]
module = "infrahub.core.schema.basenode_schema"
ignore_errors = true

[[tool.mypy.overrides]]
module = "infrahub.core.schema_manager"
ignore_errors = true

[[tool.mypy.overrides]]
module = "infrahub.core.utils"
ignore_errors = true

[[tool.mypy.overrides]]
module = "infrahub.database"
ignore_errors = true

[[tool.mypy.overrides]]
module = "infrahub.git.base"
ignore_errors = true

[[tool.mypy.overrides]]
module = "infrahub.git.repository"
ignore_errors = true

[[tool.mypy.overrides]]
module = "infrahub.git_credential.askpass"
ignore_errors = true

[[tool.mypy.overrides]]
module = "infrahub.graphql"
ignore_errors = true

[[tool.mypy.overrides]]
module = "infrahub.graphql.mutations.attribute"
ignore_errors = true

[[tool.mypy.overrides]]
module = "infrahub.graphql.mutations.ipam"
ignore_errors = true

[[tool.mypy.overrides]]
module = "infrahub.graphql.mutations.main"
ignore_errors = true

[[tool.mypy.overrides]]
module = "infrahub.graphql.mutations.proposed_change"
ignore_errors = true

[[tool.mypy.overrides]]
module = "infrahub.graphql.mutations.relationship"
ignore_errors = true

[[tool.mypy.overrides]]
module = "infrahub.graphql.mutations.repository"
ignore_errors = true

[[tool.mypy.overrides]]
module = "infrahub.graphql.mutations.schema"
ignore_errors = true

[[tool.mypy.overrides]]
module = "infrahub.graphql.resolver"
ignore_errors = true

[[tool.mypy.overrides]]
module = "infrahub.graphql.schema"
ignore_errors = true

[[tool.mypy.overrides]]
module = "infrahub.graphql.subscription"
ignore_errors = true


[[tool.mypy.overrides]]
module = "infrahub.graphql.types.attribute"
ignore_errors = true

[[tool.mypy.overrides]]
module = "infrahub.graphql.types.mixin"
ignore_errors = true

[[tool.mypy.overrides]]
module = "infrahub.graphql.types.standard_node"
ignore_errors = true

[[tool.mypy.overrides]]
module = "infrahub.graphql.utils"
ignore_errors = true

[[tool.mypy.overrides]]
module = "infrahub.lock"
ignore_errors = true

[[tool.mypy.overrides]]
module = "infrahub.message_bus.operations"
ignore_errors = true

[[tool.mypy.overrides]]
module = "infrahub.message_bus.operations.check.artifact"
ignore_errors = true

[[tool.mypy.overrides]]
module = "infrahub.message_bus.operations.check.generator"
ignore_errors = true

[[tool.mypy.overrides]]
module = "infrahub.message_bus.operations.check.repository"
ignore_errors = true

[[tool.mypy.overrides]]
module = "infrahub.message_bus.operations.refresh.webhook"
ignore_errors = true

[[tool.mypy.overrides]]
module = "infrahub.message_bus.operations.requests.artifact"
ignore_errors = true

[[tool.mypy.overrides]]
module = "infrahub.message_bus.operations.requests.graphql_query_group"
ignore_errors = true

[[tool.mypy.overrides]]
module = "infrahub.message_bus.operations.requests.repository"
ignore_errors = true

[[tool.mypy.overrides]]
module = "infrahub.message_bus.operations.schema.migration"
ignore_errors = true

[[tool.mypy.overrides]]
module = "infrahub.message_bus.operations.schema.validator"
ignore_errors = true

[[tool.mypy.overrides]]
module = "infrahub.test_data.dataset03"
ignore_errors = true

[[tool.mypy.overrides]]
module = "infrahub.test_data.dataset04"
ignore_errors = true

[[tool.mypy.overrides]]
module = "infrahub.test_data.gen_connected_nodes"
ignore_errors = true

[[tool.mypy.overrides]]
module = "infrahub.test_data.gen_isolated_node"
ignore_errors = true

[[tool.mypy.overrides]]
module = "infrahub.test_data.gen_node_profile_node"
ignore_errors = true

[[tool.mypy.overrides]]
module = "infrahub.test_data.shared"
ignore_errors = true

[[tool.mypy.overrides]]
module = "infrahub.trace"
ignore_errors = true

[tool.ruff]
line-length = 120

exclude = [
    ".git",
    ".tox",
    ".venv",
    "env",
    "_build",
    "build",
    "dist",
    "examples",
]


[tool.ruff.lint]
preview = true

task-tags = ["FIXME", "TODO", "XXX"]

select = [
    "ANN",   # flake8-annotations
    "ASYNC", # flake8-async
    "B",     # flake8-bugbear
    "C4",    # flake8-comprehensions
    "C90",   # mccabe complexity
    "DJ",    # flake8-django
    "DTZ",   # flake8-datetimez
    "E",     # pycodestyle errors
    "EXE",   # flake8-executable
    "F",     # pyflakes
    "FURB",  # refurb
    "I",     # isort-like checks
    "ICN",   # flake8-import-conventions
    "INP",   # flake8-no-pep420
    "N",     # pep8-naming
    "PERF",  # Perflint
    "PIE",   # flake8-pie
    "PL",    # pylint
    "PTH",   # flake8-use-pathlib
    "PYI",   # flake8-pyi
    "Q",     # flake8-quotes
    "RET",   # flake8-return
    "RUF",   # Ruff specific rules
    "S",     # flake8-bandit
    "SIM",   # flake8-simplify
    "TCH",   # flake8-type-checking
    "T10",   # flake8-debugger
    "UP",    # pyupgrade
    "W",     # pycodestyle warnings
    "YTT",   # flake8-2020
]

ignore = [

    ##################################################################################################
    # The ignored rules below should be removed once the code has been updated, they are included    #
    # like this so that we can reactivate them one by one. Alternatively ignored after further       #
    # investigation if they are deemed to not make sense.                                            #
    ##################################################################################################
    "ASYNC230", # Async functions should not open files with blocking methods like `open`
    "ASYNC251", # Async functions should not call `time.sleep`
    "B007",     # Loop control variable not used within loop body
    "B008",     # Do not perform function call `Depends` in argument defaults;
    "B009",     # [*] Do not call `getattr` with a constant attribute value. It is not any safer than normal property access.
    "B010",     # [*] Do not call `setattr` with a constant attribute value. It is not any safer than normal property access.
    "B904",     # Within an `except` clause, raise exceptions with `raise ... from err` or `raise ... from None` to distinguish them from errors in exception handling
    "C403",     # Unnecessary `list` comprehension (rewrite as a `set` comprehension)
    "C409",     # Unnecessary `list` literal passed to `tuple()` (rewrite as a `tuple` literal)
    "C414",     # Unnecessary `list` call within `sorted()`
    "FURB110",  # Replace ternary `if` expression with `or` operator
    "FURB113",  # Use `networks.extend(...)` instead of repeatedly calling `networks.append()`
    "FURB116",  # Replace `bin` call with f-string
    "FURB118",  # Use `operator.itemgetter(1)` instead of defining a lambda
    "FURB132",  # Use `env_vars.discard("PATH")` instead of check and `remove`
    "FURB140",  # Use `itertools.starmap` instead of the generator
    "FURB171",  # Membership test against single-item container
    "FURB192",  # Prefer `min` over `sorted()` to compute the minimum value in a sequence
    "N801",     # Class name should use CapWords convention
    "N802",     # Function name should be lowercase
    "N805",     # First argument of a method should be named self
    "N806",     # Variable in function should be lowercase
    "N812",     # Lowercase imported as non-lowercase
    "PERF203",  # `try`-`except` within a loop incurs performance overhead
    "PERF401",  # Use a list comprehension to create a transformed list
    "PERF402",  # Use `list` or `list.copy` to create a copy of a list
    "PERF403",  # Use a dictionary comprehension instead of a for-loop
    "PLC0415",  # `import` should be at the top-level of a file
    "PLC2701",  # Private name import from external module
    "PLR0904",  # Too many public methods
    "PLR0912",  # Too many branches
    "PLR0913",  # Too many arguments in function definition
    "PLR0914",  # Too many local variables
    "PLR0915",  # Too many statements
    "PLR0916",  # Too many Boolean expressions
    "PLR0917",  # Too many positional arguments
    "PLR1702",  # Too many nested blocks
    "PLR2004",  # Magic value used in comparison this could possibly be fine in the tests folders
    "PLR6201",  # Use a `set` literal when testing for membership
    "PLR6301",  # Method could be a function, class method, or static method
    "PLW0603",  # Using the global statement to update `SETTINGS` is discouraged
    "PLW1508",  # Invalid type for environment variable default; expected `str` or `None`
    "PLW3201",  # Bad or misspelled dunder method name `__init_subclass_with_meta__`
    "PTH100",   # `os.path.abspath()` should be replaced by `Path.resolve()`
    "PTH102",   # `os.mkdir()` should be replaced by `Path.mkdir()`
    "PTH103",   # `os.makedirs()` should be replaced by `Path.mkdir(parents=True)`
    "PTH107",   # `os.remove()` should be replaced by `Path.unlink()`
    "PTH108",   # `os.unlink()` should be replaced by `Path.unlink()`
    "PTH109",   # `os.getcwd()` should be replaced by `Path.cwd()`
    "PTH110",   # `os.path.exists()` should be replaced by `Path.exists()`
    "PTH112",   # `os.path.isdir()` should be replaced by `Path.is_dir()`
    "PTH113",   # `os.path.isfile()` should be replaced by `Path.is_file()`
    "PTH117",   # `os.path.isabs()` should be replaced by `Path.is_absolute()`
    "PTH118",   # `os.path.join()` should be replaced by `Path` with `/` operator
    "RET503",   # Missing explicit `return` at the end of function able to return non-`None` value
    "RET504",   # Unnecessary assignment before `return` statement
    "RUF005",   # Consider `[*list(peers.values()), rfc5735]` instead of concatenation
    "RUF006",   # Store a reference to the return value of `asyncio.create_task`
    "RUF010",   # Use explicit conversion flag
    "RUF012",   # Mutable class attributes should be annotated with `typing.ClassVar`
    "RUF013",   # PEP 484 prohibits implicit `Optional`
    "RUF015",   # Prefer `next(...)` over single element slice
    "RUF019",   # Unnecessary key check before dictionary access
    "RUF021",   # Parenthesize `a and b` expressions when chaining `and` and `or` together, to make the precedence clear
    "RUF025",   # Unnecessary dict comprehension for iterable; use `dict.fromkeys` instead
    "RUF027",   # Possible f-string without an `f` prefix
    "RUF029",   # Function is declared `async`, but doesn't `await` or use `async` features.
    "S101",     # Use of `assert` detected
    "S105",     # Possible hardcoded password assigned to: "REGEX_PASSWORD"
    "S108",     # Probable insecure usage of temporary file or directory
    "S202",     # Uses of `tarfile.extractall()`
    "S311",     # Standard pseudo-random generators are not suitable for cryptographic purposes
    "S701",     # By default, jinja2 sets `autoescape` to `False`. Consider using `autoescape=True`
    "SIM108",   # Use ternary operator `markexpr = "not neo4j" if not markexpr else f"not neo4j and ({markexpr})"` instead of `if`-`else`-block
    "SIM102",   # Use a single `if` statement instead of nested `if` statements
    "SIM103",   # Return the condition `identifier in self.sub_by_id.keys()` directly
    "SIM105",   # Use `contextlib.suppress(SchemaNotFoundError)` instead of `try`-`except`-`pass`
    "SIM110",   # Use `return any(worktree.identifier == identifier for worktree in worktrees)` instead of `for` loop
    "SIM114",   # Combine `if` branches using logical `or` operator
    "SIM117",   # Use a single `with` statement with multiple contexts instead of nested `with` statements
    "SIM118",   # Use `key in dict` instead of `key in dict.keys()`
    "SIM201",   # Use `backup_path.suffix != ".backup"` instead of `not backup_path.suffix == ".backup"`
    "SIM210",   # Remove unnecessary `True if ... else False`
    "SIM300",   # Yoda condition detected
    "SIM401",   # Use `property["items"].get("format", None)` instead of an `if` block
    "SIM910",   #  Use `data.get("identifier")` instead of `data.get("identifier", None)`
    "UP007",    # Use X | Y for type annotations
    "UP012",    # Unnecessary call to encode as UTF-8
    "UP018",    # Unnecessary {literal_type} call (rewrite as a literal)
    "UP031",    # Use format specifiers instead of percent format
]

#https://docs.astral.sh/ruff/formatter/black/
[tool.ruff.format]
quote-style = "double"
indent-style = "space"
skip-magic-trailing-comma = false
line-ending = "auto"

[tool.ruff.lint.isort]
known-first-party = ["infrahub"]

[tool.ruff.lint.pycodestyle]
max-line-length = 150

[tool.ruff.lint.mccabe]
# Target max-complexity=10
max-complexity = 33

[tool.ruff.lint.per-file-ignores]

"backend/infrahub/**.py" = [
    ##################################################################################################
    # Review and change the below later                                                              #
    ##################################################################################################
    "ANN001", # Missing type annotation for function argument
    "ANN003", # Missing type annotation for `**kwargs`
    "ANN202", # Missing return type annotation for private function
    "ANN204", # Missing return type annotation for special method
    "ANN206", # Missing return type annotation for classmethod
    "ANN401", # Dynamically typed expressions (typing.Any) are disallowed
]

"backend/infrahub/database/__init__.py" = [
    ##################################################################################################
    # Review and change the below later                                                              #
    ##################################################################################################
    "ANN201", # Missing return type annotation for public function
]

"backend/infrahub/graphql/resolver.py" = [
    ##################################################################################################
    # Review and change the below later                                                              #
    ##################################################################################################
    "ANN201", # Missing return type annotation for public function
]

"backend/infrahub/graphql/schema.py" = [
    ##################################################################################################
    # Review and change the below later                                                              #
    ##################################################################################################
    "ANN201", # Missing return type annotation for public function
]

"backend/infrahub/graphql/utils.py" = [
    ##################################################################################################
    # Review and change the below later                                                              #
    ##################################################################################################
    "ANN201", # Missing return type annotation for public function
]

"backend/tests/**.py" = [
    "S101", # Use of assert detected
    "S105", #  Possible hardcoded password assigned to variable
    "S106", #  Possible hardcoded password assigned to argument
    ##################################################################################################
    # Review and change the below later                                                              #
    ##################################################################################################
    "ANN001", # Missing type annotation for function argument
    "ANN002", # Missing type annotation for `*args`
    "ANN003", # Missing type annotation for `**kwargs`
    "ANN201", # Missing return type annotation for public function
    "ANN202", # Missing return type annotation for private function
    "ANN401", # Dynamically typed expressions (typing.Any) are disallowed

]

"models/infrastructure_edge.py" = [
    "S106", # Hardcoded password
    ##################################################################################################
    # The ignored rules below should be removed once the code has been updated, they are included    #
    # like this so that we can reactivate them one by one. Alternatively ignored after further       #
    # investigation if they are deemed to not make sense.                                            #
    ##################################################################################################
    "C901", # `generate_site` is too complex (34 > 33)"
    "E501", # Line too long
]

"tasks/**.py" = [
    ##################################################################################################
    # Review and change the below later                                                              #
    ##################################################################################################
    "ANN001", # Missing type annotation for function argument
    "ANN201", # Missing return type annotation for public function
    "ANN202", # Missing return type annotation for private function
]


"utilities/**.py" = [
    ##################################################################################################
    # Review and change the below later                                                              #
    ##################################################################################################
    "ANN401", # Dynamically typed expressions (typing.Any) are disallowed
]

[tool.towncrier]

package = "infrahub"
directory = "changelog"
filename = "CHANGELOG.md"
start_string = "<!-- towncrier release notes start -->\n"
underlines = ["", "", ""]
title_format = "## [{version}](https://github.com/opsmill/infrahub/tree/v{version}) - {project_date}"
issue_format = "[#{issue}](https://github.com/opsmill/infrahub/issues/{issue})"
orphan_prefix = "+"

[[tool.towncrier.type]]
directory = "security"
name = "Security"
showcontent = true

[[tool.towncrier.type]]
directory = "removed"
name = "Removed"
showcontent = true

[[tool.towncrier.type]]
directory = "deprecated"
name = "Deprecated"
showcontent = true

[[tool.towncrier.type]]
directory = "added"
name = "Added"
showcontent = true

[[tool.towncrier.type]]
directory = "changed"
name = "Changed"
showcontent = true

[[tool.towncrier.type]]
directory = "fixed"
name = "Fixed"
showcontent = true

[build-system]
requires = ["poetry-core>=1.0.0"]
build-backend = "poetry.core.masonry.api"<|MERGE_RESOLUTION|>--- conflicted
+++ resolved
@@ -160,11 +160,7 @@
 filterwarnings = [
     "ignore:Module already imported so cannot be rewritten",
     "ignore:Deprecated call to",
-<<<<<<< HEAD
-    "ignore:pkg_resources is deprecated as an API",  # Remove on https://github.com/open-telemetry/opentelemetry-python-contrib/pull/2181 has been fixed
-=======
     "ignore:pkg_resources is deprecated as an API",          # Remove on https://github.com/open-telemetry/opentelemetry-python-contrib/pull/2181 has been fixed
->>>>>>> e2d529e8
 ]
 addopts = "-vs --cov-report term-missing --cov-report xml --dist loadscope --junitxml=pytest-junit.xml"
 junit_duration_report = "call"
